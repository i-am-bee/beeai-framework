--- conflicted
+++ resolved
@@ -352,11 +352,7 @@
 root.on("*.*", log_all_events)
 ```
 
-<<<<<<< HEAD
-<Note>Listeners that are bound "closer" to the source are executed earlier. Listeners at the same level can be ordered by the ordered by setting the `priority` field in the `EmitterOptions` class.</Note>
-=======
 <Note>Listeners that are bound "closer" to the source are executed earlier. For those that reside at the same level, the order can be altered by setting a `priority` value which is part of the `EmitterOptions` class. A higher `priority` value means the listener will be executed earlier. The default priority is `0`.</Note>
->>>>>>> cb1fb78a
 
 **2. Instance Level**
 
