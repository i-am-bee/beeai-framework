--- conflicted
+++ resolved
@@ -194,9 +194,6 @@
 
 _Source: [examples/tools/custom/base.ts](/examples/tools/custom/base.ts)_
 
-<<<<<<< HEAD
-Using the `DynamicTool` class
-=======
 > [!TIP]
 >
 > `inputSchema` can be asynchronous.
@@ -390,7 +387,6 @@
   ```
 
 ### Using the `DynamicTool` class
->>>>>>> fd942ae0
 
 The `DynamicTool` allows you to create a tool without extending the base tool class.
 
