--- conflicted
+++ resolved
@@ -11,11 +11,9 @@
 [![Join our Discord](https://img.shields.io/badge/Join%20our%20Discord-7289DA?style=plastic&logo=discord&logoColor=white)](https://discord.com/invite/NradeA6ZNF)
 [![LF AI & Data](https://img.shields.io/badge/LF%20AI%20%26%20Data-0072C6?style=plastic&logo=linuxfoundation&logoColor=white)](https://lfaidata.foundation/projects/)
 
+
 </div>
 
-<<<<<<< HEAD
-**BeeAI Framework** is an open-source framework for building production-grade multi-agent systems. It is hosted by the Linux Foundation under open governance, ensuring transparency, community-driven development, and enterprise-grade stability. BeeAI Framework provides the flexibility and performance needed for scalable AI systems, supporting both **Python** and **TypeScript** with complete feature parity.
-=======
 ## Latest updates
 
 | Date       | Language      | Update Description                                                                 
@@ -40,30 +38,31 @@
 **🔌 Seamlessly integrate with your models and tools.** Get started with any model from [Ollama](/python/examples/backend/providers/ollama.py), [Groq](/python/examples/backend/providers/groq.py), [OpenAI](/python/examples/backend/providers/openai_example.py), [watsonx.ai](/python/examples/backend/providers/watsonx.py), and [more](/python/docs/backend.md#supported-providers). Leverage tools from [LangChain](/python/examples/tools/langchain.py), connect to any server using the [Model Context Protocol](/python/docs/tools.md#mcp-tool), or build your own [custom tools](/python/docs/tools.md#creating-custom-tools). BeeAI is designed to integrate with the systems and capabilities you need.
 
 **🚀 Scale with production-grade controls.** Optimize token usage through configurable [memory strategies](/python/docs/memory.md), persist and restore agent state via [(de)serialization](/python/docs/serialization.md), generate structured outputs, and execute generated code in a sandboxed environment (coming soon). When things go wrong, the [emitter](/python/docs/emitter.md) system tracks the full agent workflow, generating detailed [events](/python/docs/events.md) for monitoring and analysis. [Telemetry](/python/docs/instrumentation.md) and [logging](/python/docs/logger.md) capabilities capture key diagnostic data. When issues arise, BeeAI handles [errors](/python/docs/errors.md) gracefully with clear, well-defined exceptions.
->>>>>>> 7463caa7
 
 > [!TIP]
 > Get started quickly with the [beeai-framework-py-starter](https://github.com/i-am-bee/beeai-framework-py-starter) template.
 
-## Key Features
+---
 
-- 🌍 **Dual Language Support**: Complete feature parity between Python and TypeScript implementations
-- 🔄 **Workflow Composition**: Complex multi-agent workflow management with state handling
-- 🔌 **Provider Agnostic**: Supports 10+ LLM providers including Ollama, Groq, OpenAI, Watsonx.ai, and more
-- 🧠 **Advanced Memory Support**: Four memory strategies optimized for different use cases, with support for custom memory
-- 🛠️ **Seamless Integration**: Support for integrating with LangChain tools, using the MCP, and custom tool development
-- ⚡ **Production Optimization**: Built-in caching, memory optimization, and resource management
-- 📡 **Full Observability**: Real-time monitoring, OpenTelemetry integration, and detailed tracing
+## Installation
 
-## Quickstart
-
-1. Install BeeAI Framework
-   
-```sh
+To install the Python library:
+```shell
 pip install beeai-framework
 ```
 
-2. Create your project file
+To install the TypeScript library:
+```shell
+npm install beeai-framework
+```
+
+For more guidance and starter examples in your desired language, head to the docs pages for [Python](/python/README.md) and [TypeScript](/typescript/README.md).
+
+---
+
+## Quick example
+
+This example demonstrates how to build a multi-agent workflow using BeeAI framework in Python.
 
 ```py
 import asyncio
@@ -132,18 +131,34 @@
 
 _Source: [python/examples/workflows/multi_agents_simple.py](/python/examples/workflows/multi_agents.py)_
 
+TypeScript version of this example can be found [here](/typescript/examples/workflows/multiAgents.ts).
+
+### Running the example
+
 > [!Note]
 >
-> To run this example, be sure that you have installed [ollama](https://ollama.com) with the [granite3.1-dense:8b](https://ollama.com/library/granite3.1-dense) model downloaded.<br />
-> TypeScript version of this example can be found [here](/typescript/examples/workflows/multiAgents.ts).
+> To run this example, be sure that you have installed [ollama](https://ollama.com) with the [granite3.1-dense:8b](https://ollama.com/library/granite3.1-dense) model downloaded.
 
-3. Run the example
+To run projects, use:
 
-```sh
+```shell
 python [project_name].py
 ```
 
 Explore more in our examples for [Python](/python/examples/README.md) and [TypeScript](/typescript/examples/README.md).
+
+---
+
+## Roadmap
+
+- Python parity with TypeScript
+- Standalone docs site
+- Integration with watsonx.ai for deployment
+- More multi-agent reference architecture implementations using workflows
+- More OTTB agent implementations
+- Native tool calling with supported LLM providers
+
+To stay up-to-date on our [public roadmap](https://github.com/orgs/i-am-bee/projects/1/views/2).
 
 ---
 
