--- conflicted
+++ resolved
@@ -128,13 +128,7 @@
 @pytest.mark.unit
 async def test_chat_model_abort(reverse_words_chat: ChatModel, chat_messages_list: list[Message]) -> None:
     with pytest.raises(AbortError):
-<<<<<<< HEAD
-        await reverse_words_chat.create(messages=chat_messages_list, stream=True, abort_signal=AbortSignal.timeout(2))
-=======
-        await reverse_words_chat.create(
-            {"messages": chat_messages_list, "stream": True, "abort_signal": AbortSignal.timeout(1)}
-        )
->>>>>>> b6e5aa7a
+        await reverse_words_chat.create(messages=chat_messages_list, stream=True, abort_signal=AbortSignal.timeout(1))
 
 
 @pytest.mark.unit
