--- conflicted
+++ resolved
@@ -23,11 +23,7 @@
 from beeai_framework.context import RunContext
 from beeai_framework.emitter import Emitter
 from beeai_framework.tools import Tool
-<<<<<<< HEAD
-from beeai_framework.tools.tool import JSONToolOutput
-=======
-from beeai_framework.tools.tool import ToolOutput, ToolRunOptions
->>>>>>> 5b609a7b
+from beeai_framework.tools.tool import JSONToolOutput, ToolRunOptions
 from beeai_framework.utils import BeeLogger
 from beeai_framework.utils.models import json_to_model
 from beeai_framework.utils.strings import to_safe_word
@@ -35,33 +31,7 @@
 logger = BeeLogger(__name__)
 
 
-<<<<<<< HEAD
-class MCPTool(Tool[BaseModel]):
-=======
-
-@dataclass
-class MCPToolInput:
-    """Input configuration for MCP Tool initialization."""
-
-    client: ClientSession
-    tool: MCPToolInfo
-
-
-class MCPToolOutput(ToolOutput):
-    """Output class for MCP Tool results."""
-
-    def __init__(self, result: CallToolResult) -> None:
-        self.result = result
-
-    def get_text_content(self) -> str:
-        return json.dumps(self.result, default=lambda o: o.__dict__, sort_keys=True, indent=4)
-
-    def is_empty(self) -> bool:
-        return not self.result
-
-
 class MCPTool(Tool[BaseModel, ToolRunOptions]):
->>>>>>> 5b609a7b
     """Tool implementation for Model Context Protocol."""
 
     def __init__(self, server_params: StdioServerParameters, tool: MCPToolInfo, **options: int) -> None:
@@ -76,10 +46,10 @@
 
     @property
     def description(self) -> str:
-        return self._tool.description
+        return self._tool.description or "No available description, use the tool based on its name and schema."
 
     @property
-    def input_schema(self) -> str:
+    def input_schema(self) -> type[BaseModel]:
         return json_to_model(self.name, self._tool.inputSchema)
 
     def _create_emitter(self) -> Emitter:
@@ -88,11 +58,7 @@
             creator=self,
         )
 
-<<<<<<< HEAD
-    async def _run(self, input_data: Any, options: dict | None = None) -> JSONToolOutput:
-=======
-    async def _run(self, input_data: Any, options: ToolRunOptions | None, context: RunContext) -> MCPToolOutput:
->>>>>>> 5b609a7b
+    async def _run(self, input_data: Any, options: ToolRunOptions | None, context: RunContext) -> JSONToolOutput:
         """Execute the tool with given input."""
         logger.debug(f"Executing tool {self._tool.name} with input: {input_data}")
         async with stdio_client(self._server_params) as (read, write), ClientSession(read, write) as session:
