--- conflicted
+++ resolved
@@ -135,11 +135,7 @@
         params["temperature_unit"] = input.temperature_unit
         return params
 
-<<<<<<< HEAD
-    def _run(self, input: OpenMeteoToolInput, options: Any = None) -> StringToolOutput:
-=======
-    async def _run(self, input: OpenMeteoToolInput, options: Any = None) -> None:
->>>>>>> a6fe4934
+    async def _run(self, input: OpenMeteoToolInput, options: Any = None) -> StringToolOutput:
         params = urlencode(self.get_params(input), doseq=True)
         logger.debug(f"Using OpenMeteo URL: https://api.open-meteo.com/v1/forecast?{params}")
 
