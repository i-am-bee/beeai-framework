--- conflicted
+++ resolved
@@ -14,7 +14,6 @@
 
 
 import inspect
-import json
 from abc import ABC, abstractmethod
 from collections.abc import Callable
 from functools import cached_property
@@ -28,7 +27,7 @@
 from beeai_framework.retryable import Retryable, RetryableConfig, RetryableContext, RetryableInput
 from beeai_framework.tools.errors import ToolError, ToolInputValidationError
 from beeai_framework.utils import BeeLogger
-from beeai_framework.utils.strings import to_safe_word
+from beeai_framework.utils.strings import to_json, to_safe_word
 
 logger = BeeLogger(__name__)
 
@@ -73,22 +72,18 @@
         return self.result
 
 
-<<<<<<< HEAD
 class JSONToolOutput(ToolOutput):
     def __init__(self, result: Any) -> None:
         self.result = result
 
     def get_text_content(self) -> str:
-        return json.dumps(self.result, default=lambda o: o.__dict__, sort_keys=True, indent=4)
+        return to_json(self.result)
 
     def is_empty(self) -> bool:
         return not self.result
 
 
-class Tool(Generic[T], ABC):
-=======
 class Tool(Generic[IN, OPT], ABC):
->>>>>>> 5b609a7b
     def __init__(self, options: dict[str, Any] | None = None) -> None:
         self.options: dict[str, Any] | None = options or None
 
