--- conflicted
+++ resolved
@@ -31,12 +31,8 @@
 
 logger = BeeLogger(__name__)
 
-<<<<<<< HEAD
-T = TypeVar("T", bound=BaseModel)
 R = TypeVar("R", bound=BaseModel)
-=======
 IN = TypeVar("IN", bound=BaseModel)
->>>>>>> d91a7894
 
 
 class RetryOptions(BaseModel):
@@ -105,11 +101,7 @@
         pass
 
     @abstractmethod
-<<<<<<< HEAD
-    async def _run(self, input: T, options: ToolRunOptions | None = None) -> R:
-=======
-    async def _run(self, input: IN, options: OPT | None, context: RunContext) -> Any:
->>>>>>> d91a7894
+    async def _run(self, input: IN, options: OPT | None, context: RunContext) -> R:
         pass
 
     def validate_input(self, input: IN | dict[str, Any]) -> IN:
@@ -118,13 +110,8 @@
         except ValidationError as e:
             raise ToolInputValidationError("Tool input validation error", cause=e)
 
-<<<<<<< HEAD
-    def run(self, input: T | dict[str, Any], options: ToolRunOptions | None = None) -> Run[R]:
+    def run(self, input: IN | dict[str, Any], options: OPT | None = None) -> Run[R]:
         async def run_tool(context: RunContext) -> R:
-=======
-    def run(self, input: IN | dict[str, Any], options: OPT | None = None) -> Run[IN]:
-        async def run_tool(context: RunContext) -> IN:
->>>>>>> d91a7894
             error_propagated = False
 
             try:
