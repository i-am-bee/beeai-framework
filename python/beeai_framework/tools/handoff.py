# Copyright 2025 © BeeAI a Series of LF Projects, LLC
# SPDX-License-Identifier: Apache-2.0

from functools import cached_property

from pydantic import BaseModel, Field

from beeai_framework.agents import AnyAgent
from beeai_framework.backend import AssistantMessage, SystemMessage
from beeai_framework.context import RunContext
from beeai_framework.emitter import Emitter
from beeai_framework.memory import BaseMemory
from beeai_framework.tools import StringToolOutput, Tool, ToolError, ToolRunOptions
from beeai_framework.utils.lists import find_index


class HandoffSchema(BaseModel):
    task: str = Field(description="Clearly defined task for the agent to work on based on his abilities.")


class HandoffTool(Tool[HandoffSchema, ToolRunOptions, StringToolOutput]):
    """Delegates a task to an expert agent"""

    def __init__(
        self,
        target: AnyAgent,
        *,
        name: str | None = None,
        description: str | None = None,
        propagate_inputs: bool = True,
    ) -> None:
        """Delegates a task to a specified expert agent.

        Args:
            target: The agent that will handle the delegated task.
            name: Custom tool name. Defaults to the target's metadata name.
            description: Custom tool description. Defaults to the target's metadata description.
            propagate_inputs: Passes the tool's input to the target agent as the user input.
        """
        super().__init__()
        self._target = target
        self._name = name or target.meta.name
        self._description = description or target.meta.description
        self._propagate_inputs = propagate_inputs

    @property
    def name(self) -> str:
        return self._name

    @property
    def description(self) -> str:
        return self._description

    @cached_property
    def input_schema(self) -> type[HandoffSchema]:
        return HandoffSchema

    async def _run(self, input: HandoffSchema, options: ToolRunOptions | None, context: RunContext) -> StringToolOutput:
        memory: BaseMemory = context.context["state"]["memory"]
        if not memory or not isinstance(memory, BaseMemory):
            raise ToolError("No memory found in context.")

        target: AnyAgent = await self._target.clone()  # type: ignore
        target.memory.reset()

<<<<<<< HEAD
        last_message = memory.messages[-1] if memory.messages else None
        if last_message and isinstance(last_message, AssistantMessage) and last_message.get_tool_calls():
            await target.memory.add_many(memory.messages[:-1])
        else:
            await target.memory.add_many(memory.messages)
        response = await target.run(input.task)
        return StringToolOutput(response.message.text)
=======
        non_system_messages = [msg for msg in memory.messages if not isinstance(msg, SystemMessage)]
        last_valid_msg_index = find_index(
            non_system_messages,
            lambda msg: not isinstance(msg, AssistantMessage) or not msg.get_tool_calls(),
            reverse_traversal=True,
            fallback=-1,
        )
        await target.memory.add_many(non_system_messages[: last_valid_msg_index + 1])
        response = await target.run(input.task if self._propagate_inputs else None)
        return StringToolOutput(response.result.text)
>>>>>>> 06d55910

    def _create_emitter(self) -> Emitter:
        return Emitter.root().child(
            namespace=["tool", "handoff"],
            creator=self,
        )<|MERGE_RESOLUTION|>--- conflicted
+++ resolved
@@ -11,6 +11,7 @@
 from beeai_framework.emitter import Emitter
 from beeai_framework.memory import BaseMemory
 from beeai_framework.tools import StringToolOutput, Tool, ToolError, ToolRunOptions
+from beeai_framework.utils.cloneable import Cloneable
 from beeai_framework.utils.lists import find_index
 
 
@@ -60,18 +61,9 @@
         if not memory or not isinstance(memory, BaseMemory):
             raise ToolError("No memory found in context.")
 
-        target: AnyAgent = await self._target.clone()  # type: ignore
+        target: AnyAgent = await self._target.clone() if isinstance(self._target, Cloneable) else self._target
         target.memory.reset()
 
-<<<<<<< HEAD
-        last_message = memory.messages[-1] if memory.messages else None
-        if last_message and isinstance(last_message, AssistantMessage) and last_message.get_tool_calls():
-            await target.memory.add_many(memory.messages[:-1])
-        else:
-            await target.memory.add_many(memory.messages)
-        response = await target.run(input.task)
-        return StringToolOutput(response.message.text)
-=======
         non_system_messages = [msg for msg in memory.messages if not isinstance(msg, SystemMessage)]
         last_valid_msg_index = find_index(
             non_system_messages,
@@ -80,9 +72,8 @@
             fallback=-1,
         )
         await target.memory.add_many(non_system_messages[: last_valid_msg_index + 1])
-        response = await target.run(input.task if self._propagate_inputs else None)
+        response = await target.run(input.task if self._propagate_inputs else [])
         return StringToolOutput(response.result.text)
->>>>>>> 06d55910
 
     def _create_emitter(self) -> Emitter:
         return Emitter.root().child(
