--- conflicted
+++ resolved
@@ -14,12 +14,7 @@
 class ThinkSchema(BaseModel):
     thoughts: str = Field(..., description="Precisely describe what you are thinking about.")
     # Note: next_step was removed as it did not perform well
-<<<<<<< HEAD
-    # next_step: list[str] =
-    # Field(..., description="Describe the tool you would need to use next and why.", min_length=1)
-=======
     # next_step: list[str] = Field(..., description="Describe the tool you would need to use next and why.", min_length=1)  # noqa: E501
->>>>>>> 01f5236f
 
 
 class ThinkTool(Tool[ThinkSchema]):
