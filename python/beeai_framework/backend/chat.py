# Copyright 2025 IBM Corp.
#
# Licensed under the Apache License, Version 2.0 (the "License");
# you may not use this file except in compliance with the License.
# You may obtain a copy of the License at
#
#     http://www.apache.org/licenses/LICENSE-2.0
#
# Unless required by applicable law or agreed to in writing, software
# distributed under the License is distributed on an "AS IS" BASIS,
# WITHOUT WARRANTIES OR CONDITIONS OF ANY KIND, either express or implied.
# See the License for the specific language governing permissions and
# limitations under the License.


import json
from abc import ABC, abstractmethod
from collections.abc import AsyncGenerator, Callable
from typing import Any, Literal, Self, TypeVar

from pydantic import BaseModel, ConfigDict, Field, InstanceOf

from beeai_framework.backend.constants import ProviderName
from beeai_framework.backend.errors import ChatModelError
from beeai_framework.backend.message import AssistantMessage, Message, SystemMessage
from beeai_framework.backend.utils import load_model, parse_broken_json, parse_model
from beeai_framework.cancellation import AbortController, AbortSignal
from beeai_framework.context import Run, RunContext, RunContextInput, RunInstance
<<<<<<< HEAD
from beeai_framework.emitter import Emitter
from beeai_framework.retryable import Retryable, RetryableConfig, RetryableContext
=======
from beeai_framework.emitter import Emitter, EmitterInput
from beeai_framework.retryable import Retryable, RetryableConfig, RetryableContext, RetryableInput
>>>>>>> b6e5aa7a
from beeai_framework.template import PromptTemplate, PromptTemplateInput
from beeai_framework.utils.custom_logger import BeeLogger
from beeai_framework.utils.models import ModelLike

T = TypeVar("T", bound=BaseModel)
ChatModelFinishReason: Literal["stop", "length", "function_call", "content_filter", "null"]
logger = BeeLogger(__name__)


class ChatModelParameters(BaseModel):
    max_tokens: int | None = None
    top_p: int | None = None
    frequency_penalty: int | None = None
    temperature: int | None = None
    top_k: int | None = None
    n: int | None = None
    presence_penalty: int | None = None
    seed: int | None = None
    stop_sequences: list[str] | None = None
    stream: bool | None = None


class ChatConfig(BaseModel):
    # TODO: cache: ChatModelCache | Callable[[ChatModelCache], ChatModelCache] | None = None
    parameters: ChatModelParameters | Callable[[ChatModelParameters], ChatModelParameters] | None = None


class ChatModelStructureInput(BaseModel):
    input_schema: type[T] = Field(..., alias="schema")
    messages: list[InstanceOf[Message]] = Field(..., min_length=1)
    abort_signal: AbortSignal | None = None
    max_retries: int | None = None


class ChatModelStructureOutput(BaseModel):
    object: type[T] | dict[str, Any]


class ChatModelInput(ChatModelParameters):
    tools: list[InstanceOf[Message]] = []
    abort_signal: AbortSignal | None = None
    stop_sequences: list[str] | None = None
    response_format: dict[str, Any] | type[BaseModel] | None = None
    # tool_choice: NoneType # TODO
    messages: list[InstanceOf[Message]] = Field(
        ...,
        min_length=1,
        frozen=True,
    )

    model_config = ConfigDict(frozen=True)


class ChatModelUsage(BaseModel):
    prompt_tokens: int
    completion_tokens: int
    total_tokens: int


class ChatModelOutput(BaseModel):
    messages: list[InstanceOf[Message]]
    usage: InstanceOf[ChatModelUsage] | None = None
    finish_reason: str | None = None

    @classmethod
    def from_chunks(cls, chunks: list) -> Self:
        final = cls(messages=[])
        for cur in chunks:
            final.merge(cur)
        return final

    def merge(self, other: Self) -> None:
        self.messages.extend(other.messages)
        self.finish_reason = other.finish_reason
        if self.usage and other.usage:
            merged_usage = self.usage.model_copy()
            if other.usage.get("total_tokens"):
                merged_usage.total_tokens = max(self.usage.total_tokens, other.usage.total_tokens)
                merged_usage.prompt_tokens = max(self.usage.prompt_tokens, other.usage.prompt_tokens)
                merged_usage.completion_tokens = max(self.usage.completion_tokens, other.usage.completion_tokens)
            self.usage = merged_usage
        elif other.usage:
            self.usage = other.usage.model_copy()

    def get_text_content(self) -> str:
        return "".join([x.text for x in list(filter(lambda x: isinstance(x, AssistantMessage), self.messages))])


class ChatModel(ABC):
    emitter: Emitter
    parameters: ChatModelParameters

    @property
    @abstractmethod
    def model_id(self) -> str:
        pass

    @property
    @abstractmethod
    def provider_id(self) -> ProviderName:
        pass

    def __init__(self) -> None:
        self.emitter = Emitter.root().child(
            namespace=["backend", self.provider_id, "chat"],
            creator=self,
        )

    @abstractmethod
    async def _create(
        self,
        input: ChatModelInput,
        run: RunContext,
    ) -> ChatModelOutput:
        raise NotImplementedError

    @abstractmethod
    def _create_stream(
        self,
        input: ChatModelInput,
        run: RunContext,
    ) -> AsyncGenerator[ChatModelOutput]:
        raise NotImplementedError

    @abstractmethod
    async def _create_structure(
        self,
        input: ChatModelStructureInput,
        run: RunContext,
    ) -> ChatModelStructureOutput:
        schema = input.input_schema

        json_schema = schema.model_json_schema(mode="serialization") if issubclass(schema, BaseModel) else schema

        class DefaultChatModelStructureSchema(BaseModel):
            schema: str

        system_template = PromptTemplate(
            PromptTemplateInput(
                schema=DefaultChatModelStructureSchema,
                template=(
                    """You are a helpful assistant that generates only valid JSON """
                    """adhering to the following JSON Schema.
```
{{schema}}
```
IMPORTANT: You MUST answer with a JSON object that matches the JSON schema above."""
                ),
            )
        )

        input_messages = input.messages
        messages: list[Message] = [
            SystemMessage(system_template.render({"schema": json.dumps(json_schema)})),
            *input_messages,
        ]

        class DefaultChatModelStructureErrorSchema(BaseModel):
            errors: str
            expected: str
            received: str

        async def executor(_: RetryableContext) -> ChatModelStructureOutput:
            response = await self._create(
                ChatModelInput(
                    messages=messages, response_format={"type": "object-json"}, abort_signal=input.abort_signal
                ),
                run,
            )

            logger.debug(f"Recieved structured response:\n{response}")

            text_response = response.get_text_content()
            result = parse_broken_json(text_response)
            # TODO: validate result matches expected schema
            return ChatModelStructureOutput(object=result)

        return await Retryable(
            RetryableInput(
                executor=executor,
                config=RetryableConfig(max_retries=input.max_retries if input else 1, signal=run.signal),
            )
        ).get()

<<<<<<< HEAD
        return retryable_state.value

    def create(
        self,
        messages: Annotated[list, BeforeValidator(message_validator)],
        tools: Annotated[list, BeforeValidator(tool_validator)] | None = None,
        abort_signal: AbortSignal | None = None,
        stop_sequences: list[str] | None = None,
        response_format: dict[str, Any] | type[BaseModel] | None = None,
        stream: bool | None = None,
    ) -> Run[ChatModelOutput]:
        model_input = ChatModelInput(
            messages=messages,
            tools=tools,
            abort_signal=abort_signal,
            stop_sequences=stop_sequences,
            response_format=response_format,
            stream=stream,
        )
=======
    def create(self, chat_model_input: ModelLike[ChatModelInput]) -> Run[ChatModelOutput]:
        input = to_model(ChatModelInput, chat_model_input)
>>>>>>> b6e5aa7a

        async def run_create(context: RunContext) -> ChatModelOutput:
            try:
                await context.emitter.emit("start", model_input)
                chunks: list[ChatModelOutput] = []

                if model_input.stream:
                    abort_controller: AbortController = AbortController()
<<<<<<< HEAD
                    generator = self._create_stream(model_input, context)
                    async for value in generator:
=======
                    async for value in self._create_stream(input, context):
>>>>>>> b6e5aa7a
                        chunks.append(value)
                        await context.emitter.emit("newToken", (value, lambda: abort_controller.abort()))
                        if abort_controller.signal.aborted:
                            break

                    result = ChatModelOutput.from_chunks(chunks)
                else:
                    result = await self._create(model_input, context)

                await context.emitter.emit("success", {"value": result})
                return result
            except Exception as ex:
                error = ChatModelError.ensure(ex)
                await context.emitter.emit("error", {"error": error})
                raise error from None
            finally:
                await context.emitter.emit("finish", None)

        return RunContext.enter(
            RunInstance(emitter=self.emitter),
            RunContextInput(params=[model_input], signal=model_input.abort_signal),
            run_create,
        )

    def create_structure(
        self,
        schema: type[T],
        messages: Annotated[list, BeforeValidator(message_validator)],
        abort_signal: AbortSignal | None = None,
        max_retries: int | None = None,
    ) -> Run:
        model_input = ChatModelStructureInput(
            schema=schema, messages=messages, abort_signal=abort_signal, max_retries=max_retries
        )

        async def run_structure(context: RunContext) -> ChatModelStructureOutput:
            return await self._create_structure(model_input, context)

        return RunContext.enter(
            RunInstance(emitter=self.emitter),
            RunContextInput(params=[model_input], signal=model_input.abort_signal),
            run_structure,
        )

    def config(self, chat_config: ChatConfig) -> None:
        # TODO: uncomment when cache is supported/implemented
        # if chat_config.cache:
        #     self.cache = chat_config.cache(self.cache) if callable(chat_config.cache) else  chat_config.cache

        if chat_config.parameters:
            self.parameters = (
                chat_config.parameters(self.parameters) if callable(chat_config.parameters) else chat_config.parameters
            )

    @staticmethod
    def from_name(name: str | ProviderName, options: ModelLike[ChatModelParameters] | None = None) -> "ChatModel":
        parsed_model = parse_model(name)
        TargetChatModel = load_model(parsed_model.provider_id, "chat")  # noqa: N806

        settings = options.model_dump() if isinstance(options, ChatModelParameters) else options

        return TargetChatModel(parsed_model.model_id, settings=settings or {})<|MERGE_RESOLUTION|>--- conflicted
+++ resolved
@@ -26,13 +26,8 @@
 from beeai_framework.backend.utils import load_model, parse_broken_json, parse_model
 from beeai_framework.cancellation import AbortController, AbortSignal
 from beeai_framework.context import Run, RunContext, RunContextInput, RunInstance
-<<<<<<< HEAD
 from beeai_framework.emitter import Emitter
-from beeai_framework.retryable import Retryable, RetryableConfig, RetryableContext
-=======
-from beeai_framework.emitter import Emitter, EmitterInput
 from beeai_framework.retryable import Retryable, RetryableConfig, RetryableContext, RetryableInput
->>>>>>> b6e5aa7a
 from beeai_framework.template import PromptTemplate, PromptTemplateInput
 from beeai_framework.utils.custom_logger import BeeLogger
 from beeai_framework.utils.models import ModelLike
@@ -217,13 +212,10 @@
             )
         ).get()
 
-<<<<<<< HEAD
-        return retryable_state.value
-
     def create(
         self,
-        messages: Annotated[list, BeforeValidator(message_validator)],
-        tools: Annotated[list, BeforeValidator(tool_validator)] | None = None,
+        messages: list[Message],
+        tools: list[Message] | None = None,
         abort_signal: AbortSignal | None = None,
         stop_sequences: list[str] | None = None,
         response_format: dict[str, Any] | type[BaseModel] | None = None,
@@ -237,10 +229,6 @@
             response_format=response_format,
             stream=stream,
         )
-=======
-    def create(self, chat_model_input: ModelLike[ChatModelInput]) -> Run[ChatModelOutput]:
-        input = to_model(ChatModelInput, chat_model_input)
->>>>>>> b6e5aa7a
 
         async def run_create(context: RunContext) -> ChatModelOutput:
             try:
@@ -249,12 +237,7 @@
 
                 if model_input.stream:
                     abort_controller: AbortController = AbortController()
-<<<<<<< HEAD
-                    generator = self._create_stream(model_input, context)
-                    async for value in generator:
-=======
-                    async for value in self._create_stream(input, context):
->>>>>>> b6e5aa7a
+                    async for value in self._create_stream(model_input, context):
                         chunks.append(value)
                         await context.emitter.emit("newToken", (value, lambda: abort_controller.abort()))
                         if abort_controller.signal.aborted:
@@ -282,7 +265,7 @@
     def create_structure(
         self,
         schema: type[T],
-        messages: Annotated[list, BeforeValidator(message_validator)],
+        messages: list[Message],
         abort_signal: AbortSignal | None = None,
         max_retries: int | None = None,
     ) -> Run:
