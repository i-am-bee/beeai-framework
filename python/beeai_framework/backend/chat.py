--- conflicted
+++ resolved
@@ -3,10 +3,7 @@
 
 from __future__ import annotations
 
-<<<<<<< HEAD
-=======
 import contextlib
->>>>>>> 01f5236f
 import logging
 from abc import abstractmethod
 from collections.abc import AsyncGenerator, Callable
@@ -469,12 +466,10 @@
                 continue
 
             if self.fix_invalid_tool_calls:
-<<<<<<< HEAD
                 parsed = parse_broken_json(tool_call.args, {})
                 if isinstance(parsed, str):
                     parsed = parse_broken_json(parsed, {})
                 if parsed:
-=======
                 if not tool_call.id:
                     tool_call.id = f"call_{generate_random_string(8).lower()}"
 
@@ -482,7 +477,6 @@
                     parsed = parse_broken_json(tool_call.args)
                     if isinstance(parsed, str):
                         parsed = parse_broken_json(parsed)
->>>>>>> 01f5236f
                     tool_call.args = to_json(parsed, sort_keys=False, indent=None)
 
             if not tool_call.is_valid():
