--- conflicted
+++ resolved
@@ -196,15 +196,6 @@
             *input_messages,
         ]
 
-<<<<<<< HEAD
-        response = await self._create(
-            ChatModelInput(
-                messages=messages,
-                response_format={"type": "object-json"},
-                abort_signal=input.abort_signal,
-            ),
-        )
-=======
         class DefaultChatModelStructureErrorSchema(BaseModel):
             errors: str
             expected: str
@@ -224,7 +215,6 @@
             result = parse_broken_json(text_response)
             # TODO: validate result matches expected schema
             return ChatModelStructureOutput(object=result)
->>>>>>> 2ea38b28
 
         retryable_state = await Retryable(
             {
