--- conflicted
+++ resolved
@@ -59,17 +59,8 @@
     def timeout(cls, duration: float) -> "AbortSignal":
         signal = cls()
 
-<<<<<<< HEAD
-        def _callback() -> None:
-            signal._timer.cancel()
-            signal._abort(f"Operation timed out after {duration} ms")
-
-        signal._timer = threading.Timer(duration, _callback)
-        signal._timer.start()
-=======
         loop = asyncio.get_event_loop()
         loop.call_later(duration, lambda *args: signal._abort(f"Operation timed out after {duration} ms"))
->>>>>>> b6e5aa7a
 
         return signal
 
