--- conflicted
+++ resolved
@@ -63,8 +63,5 @@
 
 
 def is_typed_dict_type(tp: Any) -> bool:
-<<<<<<< HEAD
-=======
     """Return True if tp is a TypedDict class."""
->>>>>>> 5d2f94a0
     return isinstance(tp, type) and hasattr(tp, "__annotations__") and hasattr(tp, "__total__")