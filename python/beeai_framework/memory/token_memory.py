--- conflicted
+++ resolved
@@ -2,15 +2,11 @@
 # SPDX-License-Identifier: Apache-2.0
 
 from math import ceil
-from typing import Any, Self
+from typing import Any
 
 from beeai_framework.backend.message import AnyMessage
 from beeai_framework.memory.base_memory import BaseMemory
-<<<<<<< HEAD
-from beeai_framework.serialization import Serializable
-=======
 from beeai_framework.utils.cloneable import Cloneable
->>>>>>> 8b0c0eb6
 
 
 def simple_estimate(msg: AnyMessage) -> int:
@@ -21,16 +17,12 @@
     return sum(map(simple_estimate, msgs))
 
 
-class TokenMemory(Serializable[dict[str, Any]], BaseMemory):
+class TokenMemory(BaseMemory):
     """Memory implementation that respects token limits."""
 
     def __init__(
         self,
-<<<<<<< HEAD
-        llm: Any | None = None,
-=======
         llm: Cloneable | None = None,
->>>>>>> 8b0c0eb6
         max_tokens: int | None = None,
         sync_threshold: float = 0.25,
         capacity_threshold: float = 0.75,
@@ -126,12 +118,7 @@
         self._tokens_by_message.clear()
 
     async def clone(self) -> "TokenMemory":
-<<<<<<< HEAD
-        llm = self.llm
-        llm_clone = llm.clone() if llm is not None and hasattr(llm, "clone") else llm
-=======
         llm_clone = await self.llm.clone() if self.llm is not None else None
->>>>>>> 8b0c0eb6
         cloned = TokenMemory(
             llm_clone,
             self._max_tokens,
@@ -141,38 +128,4 @@
         )
         cloned._messages = self._messages.copy()
         cloned._tokens_by_message = self._tokens_by_message.copy()
-        return cloned
-
-    def create_snapshot(self) -> dict[str, Any]:
-        return {
-            "messages": list(self._messages),
-            "max_tokens": self._max_tokens,
-            "capacity_threshold": self._threshold,
-            "sync_threshold": self._sync_threshold,
-        }
-
-    def load_snapshot(self, snapshot: dict[str, Any]) -> None:
-        self._messages = list(snapshot.get("messages", []))
-        self._max_tokens = snapshot.get("max_tokens")
-        self._threshold = snapshot.get("capacity_threshold", self._threshold)
-        self._sync_threshold = snapshot.get("sync_threshold", self._sync_threshold)
-        self._tokens_by_message.clear()
-
-        for message in self._messages:
-            key = self._get_message_key(message)
-            estimated_tokens = self.handlers["estimate"](message)
-            self._tokens_by_message[key] = {
-                "tokens_count": estimated_tokens,
-                "dirty": True,
-            }
-
-    @classmethod
-    def from_snapshot(cls, snapshot: dict[str, Any]) -> Self:
-        instance = cls(
-            llm=None,
-            max_tokens=snapshot.get("max_tokens"),
-            sync_threshold=snapshot.get("sync_threshold", 0.25),
-            capacity_threshold=snapshot.get("capacity_threshold", 0.75),
-        )
-        instance.load_snapshot(snapshot)
-        return instance+        return cloned