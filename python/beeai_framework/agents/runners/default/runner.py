# Copyright 2025 IBM Corp.
#
# Licensed under the Apache License, Version 2.0 (the "License");
# you may not use this file except in compliance with the License.
# You may obtain a copy of the License at
#
#     http://www.apache.org/licenses/LICENSE-2.0
#
# Unless required by applicable law or agreed to in writing, software
# distributed under the License is distributed on an "AS IS" BASIS,
# WITHOUT WARRANTIES OR CONDITIONS OF ANY KIND, either express or implied.
# See the License for the specific language governing permissions and
# limitations under the License.

import json
from collections.abc import Callable

from beeai_framework.agents.runners.base import (
    BaseRunner,
    BeeRunnerLLMInput,
    BeeRunnerToolInput,
    BeeRunnerToolResult,
)
from beeai_framework.agents.runners.default.prompts import (
    AssistantPromptTemplate,
    SchemaErrorTemplate,
    SchemaErrorTemplateInput,
    SystemPromptTemplate,
    SystemPromptTemplateInput,
    ToolDefinition,
    ToolInputErrorTemplate,
    ToolNotFoundErrorTemplate,
    UserPromptTemplate,
)
from beeai_framework.agents.types import (
    BeeAgentRunIteration,
    BeeAgentTemplates,
    BeeIterationResult,
    BeeRunInput,
)
from beeai_framework.backend.chat import ChatModelOutput
from beeai_framework.backend.message import AssistantMessage, SystemMessage, UserMessage
from beeai_framework.emitter.emitter import EventMeta
from beeai_framework.errors import FrameworkError
from beeai_framework.memory.base_memory import BaseMemory
from beeai_framework.memory.token_memory import TokenMemory
from beeai_framework.parsers.field import ParserField
from beeai_framework.parsers.line_prefix import (
    LinePrefixParser,
    LinePrefixParserError,
    LinePrefixParserNode,
    LinePrefixParserUpdate,
)
from beeai_framework.retryable import Retryable, RetryableConfig, RetryableContext, RetryableInput
from beeai_framework.tools import ToolError, ToolInputValidationError
from beeai_framework.tools.tool import StringToolOutput, Tool, ToolOutput
from beeai_framework.utils.strings import create_strenum


class DefaultRunner(BaseRunner):
    use_native_tool_calling: bool = False

    def default_templates(self) -> BeeAgentTemplates:
        return BeeAgentTemplates(
            system=SystemPromptTemplate,
            assistant=AssistantPromptTemplate,
            user=UserPromptTemplate,
            tool_not_found_error=ToolNotFoundErrorTemplate,
            tool_input_error=ToolInputErrorTemplate,
            schema_error=SchemaErrorTemplate,
        )

    def create_parser(self) -> LinePrefixParser:
        tool_names = create_strenum("ToolsEnum", [tool.name for tool in self._input.tools])

        return LinePrefixParser(
            {
                "thought": LinePrefixParserNode(
                    prefix="Thought: ",
                    field=ParserField.from_type(str),
                    is_start=True,
                    next=["tool_name", "final_answer"],
                ),
                "tool_name": LinePrefixParserNode(
                    prefix="Function Name: ",
                    field=ParserField.from_type(tool_names, trim=True),
                    next=["tool_input"],
                ),  # validate enum
                "tool_input": LinePrefixParserNode(
                    prefix="Function Input: ",
                    field=ParserField.from_type(dict, trim=True),
                    next=["tool_output"],
                    is_end=True,
                ),
                "tool_output": LinePrefixParserNode(
                    prefix="Function Output: ", field=ParserField.from_type(str), is_end=True, next=["final_answer"]
                ),
                "final_answer": LinePrefixParserNode(
                    prefix="Final Answer: ", field=ParserField.from_type(str), is_end=True, is_start=True
                ),
            }
        )

    async def llm(self, input: BeeRunnerLLMInput) -> BeeAgentRunIteration:
        async def on_retry(ctx: RetryableContext, last_error: Exception) -> None:
            await input.emitter.emit("retry", {"meta": input.meta})

        async def on_error(error: Exception, _: RetryableContext) -> None:
            await input.emitter.emit("error", {"error": error, "meta": input.meta})
            self._failed_attempts_counter.use(error)

            if isinstance(error, LinePrefixParserError):
                if error.reason == LinePrefixParserError.Reason.NoDataReceived:
                    await self.memory.add(AssistantMessage("\n", {"tempMessage": True}))
                else:
                    schema_error_prompt: str = self.templates.schema_error.render(SchemaErrorTemplateInput())
                    await self.memory.add(UserMessage(schema_error_prompt, {"tempMessage": True}))

        async def executor(_: RetryableContext) -> BeeAgentRunIteration:
            await input.emitter.emit("start", {"meta": input.meta, "tools": self._input.tools, "memory": self.memory})

            parser = self.create_parser()

            async def on_update(data: LinePrefixParserUpdate, event: EventMeta) -> None:
                if data.key == "tool_output" and parser.done:
                    return

                await input.emitter.emit(
                    "update",
                    {
                        "data": parser.final_state,
                        "update": {"key": data.key, "value": data.field.raw, "parsedValue": data.value.model_dump()},
                        "meta": {**input.meta.model_dump(), "success": True},
                        "tools": self._input.tools,
                        "memory": self.memory,
                    },
                )

            async def on_partial_update(data: LinePrefixParserUpdate, event: EventMeta) -> None:
                await input.emitter.emit(
                    "partialUpdate",
                    {
                        "data": parser.final_state,
                        "update": {"key": data.key, "value": data.delta, "parsedValue": data.value.model_dump()},
                        "meta": {**input.meta.model_dump(), "success": True},
                        "tools": self._input.tools,
                        "memory": self.memory,
                    },
                )

            parser.emitter.on("update", on_update)
            parser.emitter.on("partialUpdate", on_partial_update)

            async def on_new_token(value: tuple[ChatModelOutput, Callable], event: EventMeta) -> None:
                data, abort = value

                if parser.done:
                    abort()
                    return

                chunk = data.get_text_content()
                await parser.add(chunk)

                if parser.partial_state.get("tool_output") is not None:
                    abort()

            output: ChatModelOutput = await self._input.llm.create(
<<<<<<< HEAD
                messages=self.memory.messages[:], stream=True
=======
                ChatModelInput(
                    messages=self.memory.messages[:],
                    stream=True,
                    tools=self._input.tools if self.use_native_tool_calling else None,
                )
>>>>>>> 381aa956
            ).observe(lambda llm_emitter: llm_emitter.on("newToken", on_new_token))

            await parser.end()

            await self.memory.delete_many([msg for msg in self.memory.messages if not msg.meta.get("success", True)])

            return BeeAgentRunIteration(
                raw=output, state=BeeIterationResult.model_validate(parser.final_state, strict=False)
            )

        if self._options and self._options.execution and self._options.execution.max_retries_per_step:
            max_retries = self._options.execution.max_retries_per_step
        else:
            max_retries = 0

        return await Retryable(
            RetryableInput(
                on_retry=on_retry,
                on_error=on_error,
                executor=executor,
                config=RetryableConfig(max_retries=max_retries, signal=input.signal),
            )
        ).get()

    async def tool(self, input: BeeRunnerToolInput) -> BeeRunnerToolResult:
        tool: Tool | None = next(
            (
                tool
                for tool in self._input.tools
                if tool.name.strip().upper() == (input.state.tool_name or "").strip().upper()
            ),
            None,
        )

        if tool is None:
            self._failed_attempts_counter.use(
                Exception(f"Agent was trying to use non-existing tool '${input.state.tool_name}'")
            )

            return BeeRunnerToolResult(
                success=False,
                output=StringToolOutput(
                    self.templates.tool_not_found_error.render(
                        {
                            "tools": self._input.tools,
                        }
                    )
                ),
            )

        async def on_error(error: Exception, _: RetryableContext) -> None:
            await input.emitter.emit(
                "toolError",
                {
                    "data": {
                        "iteration": input.state,
                        "tool": tool,
                        "input": input.state.tool_input,
                        "options": self._options,
                        "error": FrameworkError.ensure(error),
                    },
                    "meta": input.meta,
                },
            )
            self._failed_attempts_counter.use(error)

        async def executor(_: RetryableContext) -> BeeRunnerToolResult:
            try:
                # tool_options = copy.copy(self._options)
                # TODO Tool run is not async
                # Convert tool input to dict
                tool_output: ToolOutput = tool.run(input.state.tool_input, options={})  # TODO: pass tool options
                return BeeRunnerToolResult(output=tool_output, success=True)
            # TODO These error templates should be customized to help the LLM to recover
            except ToolInputValidationError as e:
                self._failed_attempts_counter.use(e)
                return BeeRunnerToolResult(
                    success=False,
                    output=StringToolOutput(self.templates.tool_input_error.render({"reason": str(e)})),
                )

            except ToolError as e:
                self._failed_attempts_counter.use(e)

                return BeeRunnerToolResult(
                    success=False,
                    output=StringToolOutput(self.templates.tool_input_error.render({"reason": str(e)})),
                )
            except json.JSONDecodeError as e:
                self._failed_attempts_counter.use(e)
                return BeeRunnerToolResult(
                    success=False,
                    output=StringToolOutput(self.templates.tool_input_error.render({"reason": str(e)})),
                )

        if self._options and self._options.execution and self._options.execution.max_retries_per_step:
            max_retries = self._options.execution.max_retries_per_step
        else:
            max_retries = 0

        return await Retryable(
            RetryableInput(
                on_error=on_error,
                executor=executor,
                config=RetryableConfig(max_retries=max_retries),
            )
        ).get()

    async def init_memory(self, input: BeeRunInput) -> BaseMemory:
        memory = TokenMemory(
            capacity_threshold=0.85, sync_threshold=0.5, llm=self._input.llm
        )  # TODO handlers needs to be fixed

        tool_defs = []

        for tool in self._input.tools:
            tool_defs.append(ToolDefinition(**tool.prompt_data()))

        system_prompt: str = self.templates.system.render(
            SystemPromptTemplateInput(
                tools=tool_defs,
                tools_length=len(tool_defs),
            )
        )

        messages = [
            SystemMessage(content=system_prompt),
            *self._input.memory.messages,
        ]

        if input.prompt:
            messages.append(UserMessage(content=input.prompt))

        if len(messages) <= 1:
            raise ValueError("At least one message must be provided.")

        await memory.add_many(messages=messages)

        return memory<|MERGE_RESOLUTION|>--- conflicted
+++ resolved
@@ -165,15 +165,9 @@
                     abort()
 
             output: ChatModelOutput = await self._input.llm.create(
-<<<<<<< HEAD
-                messages=self.memory.messages[:], stream=True
-=======
-                ChatModelInput(
-                    messages=self.memory.messages[:],
-                    stream=True,
-                    tools=self._input.tools if self.use_native_tool_calling else None,
-                )
->>>>>>> 381aa956
+                messages=self.memory.messages[:],
+                stream=True,
+                tools=self._input.tools if self.use_native_tool_calling else None,
             ).observe(lambda llm_emitter: llm_emitter.on("newToken", on_new_token))
 
             await parser.end()
