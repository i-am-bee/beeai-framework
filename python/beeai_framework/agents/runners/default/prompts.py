# Copyright 2025 IBM Corp.
#
# Licensed under the Apache License, Version 2.0 (the "License");
# you may not use this file except in compliance with the License.
# You may obtain a copy of the License at
#
#     http://www.apache.org/licenses/LICENSE-2.0
#
# Unless required by applicable law or agreed to in writing, software
# distributed under the License is distributed on an "AS IS" BASIS,
# WITHOUT WARRANTIES OR CONDITIONS OF ANY KIND, either express or implied.
# See the License for the specific language governing permissions and
# limitations under the License.

from pydantic import BaseModel

from beeai_framework.utils.templates import PromptTemplate, PromptTemplateInput


class UserPromptTemplateInput(BaseModel):
    input: str


class AssistantPromptTemplateInput(BaseModel):
    thought: str | None = None
    tool_name: str | None = None
    tool_input: str | None = None
    tool_output: str | None = None
    final_answer: str | None = None


class ToolDefinition(BaseModel):
    name: str
    description: str
    input_schema: str


class SystemPromptTemplateInput(BaseModel):
    tools: list[ToolDefinition] | None = []
    tools_length: int | None = 0
    instructions: str | None = None


class ToolNotFoundErrorTemplateInput(BaseModel):
    tools: list[ToolDefinition] | None = []


class ToolInputErrorTemplateInput(BaseModel):
    reason: str


<<<<<<< HEAD
UserPromptTemplate = PromptTemplate(PromptTemplateInput(schema=UserPromptTemplateInput, template="Message: {{input}}"))
=======
class SchemaErrorTemplateInput(BaseModel):
    pass


UserPromptTemplate = PromptTemplate(schema=UserPromptTemplateInput, template="Message: {{input}}")
>>>>>>> 2ea38b28

AssistantPromptTemplate = PromptTemplate(
    PromptTemplateInput(
        schema=AssistantPromptTemplateInput,
        template="{{#thought}}Thought: {{.}}\n{{/thought}}{{#tool_name}}Function Name: {{.}}\n{{/tool_name}}{{#tool_input}}Function Input: {{&.}}\n{{/tool_input}}{{#tool_output}}Function Output: {{&.}}\n{{/tool_output}}{{#final_answer}}Final Answer: {{.}}{{/final_answer}}",  # noqa: E501
    )
)

SystemPromptTemplate = PromptTemplate(
    PromptTemplateInput(
        schema=SystemPromptTemplateInput,
        template="""# Available functions
{{#tools_length}}
You can only use the following functions. Always use all required parameters.

{{#tools}}
Function Name: {{name}}
Description: {{description}}
Input Schema: {{&input_schema}}

{{/tools}}
{{/tools_length}}
{{^tools_length}}
No functions are available.

{{/tools_length}}
# Communication structure
You communicate only in instruction lines. The format is: "Instruction: expected output". You must only use these instruction lines and must not enter empty lines or anything else between instruction lines.
{{#tools_length}}
You must skip the instruction lines Function Name, Function Input and Function Output if no function calling is required.
{{/tools_length}}

Message: User's message. You never use this instruction line.
{{^tools_length}}
Thought: A single-line plan of how to answer the user's message. It must be immediately followed by Final Answer.
{{/tools_length}}
{{#tools_length}}
Thought: A single-line step-by-step plan of how to answer the user's message. You can use the available functions defined above. This instruction line must be immediately followed by Function Name if one of the available functions defined above needs to be called, or by Final Answer. Do not provide the answer here.
Function Name: Name of the function. This instruction line must be immediately followed by Function Input.
Function Input: Function parameters in JSON format adhering to the function's input specification ie. {"arg1":"value1", "arg2":"value2"}. Empty object is a valid parameter.
Function Output: Output of the function in JSON format.
Thought: Continue your thinking process.
{{/tools_length}}
Final Answer: Answer the user or ask for more information or clarification. It must always be preceded by Thought.

## Examples
Message: Can you translate "How are you" into French?
Thought: The user wants to translate a text into French. I can do that.
Final Answer: Comment vas-tu?

# Instructions
User can only see the Final Answer, all answers must be provided there.
{{^tools_length}}
You must always use the communication structure and instructions defined above. Do not forget that Thought must be a single-line immediately followed by Final Answer.
{{/tools_length}}
{{#tools_length}}
You must always use the communication structure and instructions defined above. Do not forget that Thought must be a single-line immediately followed by either Function Name or Final Answer.
Functions must be used to retrieve factual or historical information to answer the message.
{{/tools_length}}
If the user suggests using a function that is not available, answer that the function is not available. You can suggest alternatives if appropriate.
When the message is unclear or you need more information from the user, ask in Final Answer.

# Your capabilities
Prefer to use these capabilities over functions.
- You understand these languages: English, Spanish, French.
- You can translate and summarize, even long documents.

# Notes
- If you don't know the answer, say that you don't know.
- The current time and date in ISO format can be found in the last message.
- When answering the user, use friendly formats for time and date.
- Use markdown syntax for formatting code snippets, links, JSON, tables, images, files.
- Sometimes, things don't go as planned. Functions may not provide useful information on the first few tries. You should always try a few different approaches before declaring the problem unsolvable.
- When the function doesn't give you what you were asking for, you must either use another function or a different function input.
  - When using search engines, you try different formulations of the query, possibly even in a different language.
- You cannot do complex calculations, computations, or data manipulations without using functions.
{{#instructions}}

# Role
{{instructions}}
{{/instructions}}
""",  # noqa: E501
    )
)

ToolNotFoundErrorTemplate = PromptTemplate(
    PromptTemplateInput(
        schema=ToolNotFoundErrorTemplateInput,
        template="""Function does not exist!
{{#tools.length}}
Use one of the following functions: {{#trim}}{{#tools}}{{name}},{{/tools}}{{/trim}}
{{/tools.length}}""",
    )
)

ToolInputErrorTemplate = PromptTemplate(
    PromptTemplateInput(
        schema=ToolInputErrorTemplateInput,
        template="""{{reason}}

HINT: If you're convinced that the input was correct but the function cannot process it then use a different function or say I don't know.""",  # noqa: E501
    )
)

AssistantPromptTemplate = PromptTemplate(
<<<<<<< HEAD
    PromptTemplateInput(
        schema=AssistantPromptTemplateInput,
        template="""{{#thought}}Thought: {{&.}}\n{{/thought}}{{#tool_name}}Function Name: {{&.}}\n{{/tool_name}}{{#tool_input}}Function Input: {{&.}}\n{{/tool_input}}{{#tool_output}}Function Output: {{&.}}\n{{/tool_output}}{{#final_answer}}Final Answer: {{&.}}{{/final_answer}}""",  # noqa: E501
    )
=======
    schema=AssistantPromptTemplateInput,
    template="""{{#thought}}Thought: {{&.}}\n{{/thought}}{{#tool_name}}Function Name: {{&.}}\n{{/tool_name}}{{#tool_input}}Function Input: {{&.}}\n{{/tool_input}}{{#tool_output}}Function Output: {{&.}}\n{{/tool_output}}{{#final_answer}}Final Answer: {{&.}}{{/final_answer}}""",  # noqa: E501
)

SchemaErrorTemplate = PromptTemplate(
    schema=SchemaErrorTemplateInput,
    template="""Error: The generated response does not adhere to the communication structure mentioned in the system prompt.
You communicate only in instruction lines. Valid instruction lines are 'Thought' followed by either 'Function Name' + 'Function Input' + 'Function Output' or 'Final Answer'.""",  # noqa: E501
>>>>>>> 2ea38b28
)<|MERGE_RESOLUTION|>--- conflicted
+++ resolved
@@ -49,15 +49,11 @@
     reason: str
 
 
-<<<<<<< HEAD
-UserPromptTemplate = PromptTemplate(PromptTemplateInput(schema=UserPromptTemplateInput, template="Message: {{input}}"))
-=======
 class SchemaErrorTemplateInput(BaseModel):
     pass
 
 
-UserPromptTemplate = PromptTemplate(schema=UserPromptTemplateInput, template="Message: {{input}}")
->>>>>>> 2ea38b28
+UserPromptTemplate = PromptTemplate(PromptTemplateInput(schema=UserPromptTemplateInput, template="Message: {{input}}"))
 
 AssistantPromptTemplate = PromptTemplate(
     PromptTemplateInput(
@@ -163,19 +159,16 @@
 )
 
 AssistantPromptTemplate = PromptTemplate(
-<<<<<<< HEAD
     PromptTemplateInput(
         schema=AssistantPromptTemplateInput,
         template="""{{#thought}}Thought: {{&.}}\n{{/thought}}{{#tool_name}}Function Name: {{&.}}\n{{/tool_name}}{{#tool_input}}Function Input: {{&.}}\n{{/tool_input}}{{#tool_output}}Function Output: {{&.}}\n{{/tool_output}}{{#final_answer}}Final Answer: {{&.}}{{/final_answer}}""",  # noqa: E501
     )
-=======
-    schema=AssistantPromptTemplateInput,
-    template="""{{#thought}}Thought: {{&.}}\n{{/thought}}{{#tool_name}}Function Name: {{&.}}\n{{/tool_name}}{{#tool_input}}Function Input: {{&.}}\n{{/tool_input}}{{#tool_output}}Function Output: {{&.}}\n{{/tool_output}}{{#final_answer}}Final Answer: {{&.}}{{/final_answer}}""",  # noqa: E501
 )
 
 SchemaErrorTemplate = PromptTemplate(
-    schema=SchemaErrorTemplateInput,
-    template="""Error: The generated response does not adhere to the communication structure mentioned in the system prompt.
-You communicate only in instruction lines. Valid instruction lines are 'Thought' followed by either 'Function Name' + 'Function Input' + 'Function Output' or 'Final Answer'.""",  # noqa: E501
->>>>>>> 2ea38b28
+    PromptTemplateInput(
+        schema=SchemaErrorTemplateInput,
+        template="""Error: The generated response does not adhere to the communication structure mentioned in the system prompt.
+    You communicate only in instruction lines. Valid instruction lines are 'Thought' followed by either 'Function Name' + 'Function Input' + 'Function Output' or 'Final Answer'.""",  # noqa: E501
+    )
 )