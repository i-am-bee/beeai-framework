# Copyright 2025 IBM Corp.
#
# Licensed under the Apache License, Version 2.0 (the "License");
# you may not use this file except in compliance with the License.
# You may obtain a copy of the License at
#
#     http://www.apache.org/licenses/LICENSE-2.0
#
# Unless required by applicable law or agreed to in writing, software
# distributed under the License is distributed on an "AS IS" BASIS,
# WITHOUT WARRANTIES OR CONDITIONS OF ANY KIND, either express or implied.
# See the License for the specific language governing permissions and
# limitations under the License.

from abc import ABC, abstractmethod
<<<<<<< HEAD
from collections.abc import Awaitable, Callable
from functools import wraps
from typing import Any, Concatenate, Generic, ParamSpec, TypeVar
=======
from typing import Any, Generic, TypeVar
>>>>>>> 8e5f490b

from pydantic import BaseModel

from beeai_framework.agents import AgentError
from beeai_framework.agents.types import AgentMeta
from beeai_framework.cancellation import AbortSignal
from beeai_framework.context import Run, RunContext, RunContextInput, RunInstance
from beeai_framework.emitter import Emitter
from beeai_framework.memory import BaseMemory


class BaseAgentRunOptions(BaseModel):
    signal: AbortSignal | None = None


TInput = TypeVar("TInput", bound=BaseModel)
TOptions = TypeVar("TOptions", bound=BaseModel)
TOutput = TypeVar("TOutput", bound=BaseModel)
P = ParamSpec("P")


class BaseAgentSchemaContainer(BaseModel, Generic[TInput, TOptions, TOutput]):
    input: type[TInput]
    output: type[TOutput]
    options: type[TOptions]


class BaseAgent(ABC, Generic[TInput, TOptions, TOutput]):
    _run_context: RunContext | None = None

    def __init__(self) -> None:
        self.emitter = self._create_emitter()

    @abstractmethod
    def run(self, *args: Any, **kwargs: Any) -> Run[TOutput]:
        pass

    def destroy(self) -> None:
        self.emitter.destroy()

    @property
    @abstractmethod
    def memory(self) -> BaseMemory:
        pass

    @memory.setter
    @abstractmethod
    def memory(self, memory: BaseMemory) -> None:
        pass

    @property
    def meta(self) -> AgentMeta:
        return AgentMeta(
            name=self.__class__.__name__,
            description="",
            tools=[],
        )

<<<<<<< HEAD
    @property
    @abstractmethod
    def _schema(self) -> BaseAgentSchemaContainer[TInput, TOptions, TOutput]:
        pass

    @abstractmethod
    def _create_emitter(self) -> Emitter[Any]:
        pass


TAgent = TypeVar("TAgent", bound=BaseAgent[Any, Any, Any])


def with_context(
    fn: Callable[Concatenate[TAgent, P], Awaitable[TOutput]],
) -> Callable[Concatenate[TAgent, P], Run[TOutput]]:
    @wraps(fn)
    def wrapper(self: TAgent, *args: P.args, **kwargs: P.kwargs) -> Run[TOutput]:
        if self._run_context:
            raise RuntimeError("Agent is already running!")

        async def handler(context: RunContext) -> TOutput:
            try:
                self._run_context = context
                return await fn(self, *args, **kwargs)
            except Exception as e:
                raise AgentError.ensure(e)
            finally:
                self._run_context = None

        return RunContext.enter(
            RunInstance(emitter=self.emitter),
            RunContextInput(
                signal=kwargs.get("signal"),  # type: ignore
                params=(*args, kwargs),
            ),
            handler,
        )

    return wrapper  # type: ignore
=======

AnyAgent = BaseAgent[Any, Any, Any]
>>>>>>> 8e5f490b
<|MERGE_RESOLUTION|>--- conflicted
+++ resolved
@@ -13,13 +13,9 @@
 # limitations under the License.
 
 from abc import ABC, abstractmethod
-<<<<<<< HEAD
 from collections.abc import Awaitable, Callable
 from functools import wraps
 from typing import Any, Concatenate, Generic, ParamSpec, TypeVar
-=======
-from typing import Any, Generic, TypeVar
->>>>>>> 8e5f490b
 
 from pydantic import BaseModel
 
@@ -78,7 +74,6 @@
             tools=[],
         )
 
-<<<<<<< HEAD
     @property
     @abstractmethod
     def _schema(self) -> BaseAgentSchemaContainer[TInput, TOptions, TOutput]:
@@ -119,7 +114,6 @@
         )
 
     return wrapper  # type: ignore
-=======
 
-AnyAgent = BaseAgent[Any, Any, Any]
->>>>>>> 8e5f490b
+
+AnyAgent = BaseAgent[Any, Any, Any]