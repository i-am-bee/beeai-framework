# Copyright 2025 © BeeAI a Series of LF Projects, LLC
# SPDX-License-Identifier: Apache-2.0

import contextlib
from collections.abc import Sequence
from typing import Literal
from weakref import WeakKeyDictionary

from pydantic import BaseModel, ConfigDict

from beeai_framework.agents.errors import AgentError
from beeai_framework.agents.requirement.prompts import (
    RequirementAgentSystemPromptInput,
    RequirementAgentToolTemplateDefinition,
)
from beeai_framework.agents.requirement.requirements.events import RequirementInitEvent, requirement_event_types
from beeai_framework.agents.requirement.requirements.requirement import Requirement, Rule
from beeai_framework.agents.requirement.types import RequirementAgentRequest, RequirementAgentRunState
from beeai_framework.agents.requirement.utils._tool import FinalAnswerTool
from beeai_framework.backend import SystemMessage
from beeai_framework.context import RunContext
from beeai_framework.template import PromptTemplate
from beeai_framework.tools import AnyTool
from beeai_framework.tools.tool import Tool
from beeai_framework.utils.lists import _append_if_not_exists, remove_by_reference
from beeai_framework.utils.strings import to_json, to_safe_word


class RequirementsReasoner:
    def __init__(
        self,
        *,
        tools: Sequence[AnyTool],
        final_answer: FinalAnswerTool,
        context: RunContext,
    ) -> None:
        self._tools = [*tools, final_answer]
        self._entries: list[Requirement[RequirementAgentRunState]] = []
        self._context = context
        self.final_answer = final_answer

    async def update(self, requirements: Sequence[Requirement[RequirementAgentRunState]]) -> None:
        self._entries.clear()

        for requirement in requirements:
            self._entries.append(requirement)

        for entry in self._entries:
            emitter = self._context.emitter.child(
                group_id=to_safe_word(entry.name), creator=entry, events=requirement_event_types
            )
            emitter.namespace.append("requirement")

            tools = list(self._tools)
            await emitter.emit("init", RequirementInitEvent(tools=tools))
            await entry.init(tools=tools, ctx=self._context)

    def _find_tool_by_name(self, name: str) -> AnyTool:
        tool: AnyTool | None = next((t for t in self._tools if t.name == name), None)
        if tool is None:
            raise ValueError(f"Tool '{name}' not found in ({','.join(t.name for t in self._tools)}).")
        return tool

    async def create_request(
        self,
        state: RequirementAgentRunState,
        *,
        force_tool_call: bool,
        extra_rules: list[Rule] | None = None,
    ) -> RequirementAgentRequest:
        hidden: list[AnyTool] = []
        allowed: list[AnyTool] = []
        all_tools: list[AnyTool] = list(self._tools)
        reason_by_tools: WeakKeyDictionary[AnyTool, str | None] = WeakKeyDictionary()

        prevent_stop: bool = False
        prevent_step_refs: list[RuleEntry] = []

        forced: AnyTool | None = None
        forced_level: int = 0
        rules_by_tool: dict[str, list[RuleEntry]] = {t.name: [] for t in self._tools}

        # Group rules
        for requirement in [entry for entry in self._entries if entry.enabled]:
            generated_rules = await requirement.run(state)
            for rule in generated_rules:
                tool = self._find_tool_by_name(rule.target)
                rules_by_tool[tool.name].append(
                    RuleEntry(priority=requirement.priority, rule=rule, requirement=requirement)
                )

        # Add extra rules
        for rule in extra_rules or []:
            if rule.target not in rules_by_tool:
                raise ValueError(f"Tool '{rule.target}' not found.")

            rules = rules_by_tool[rule.target]
            priority = max(rules, key=lambda v: v.priority).priority + 1 if rules else 1
            rules.append(RuleEntry(priority=priority, rule=rule, requirement=None))

        # Aggregate rules and infer the required tool
        for tool_name, rules in rules_by_tool.items():
            tool = self._find_tool_by_name(tool_name)
            rules.sort(key=lambda x: x.priority, reverse=True)  # DESC

            max_priority = rules[0].priority if rules else 1
            is_allowed = True
            is_forced = False
            is_hidden = False
            is_prevent_stop = False

            for rule_entry in rules:
                rule = rule_entry.rule
                if not rule.allowed:
                    is_allowed = False
                if rule.hidden:
                    is_hidden = True
                if rule.forced:
                    is_forced = True
                if rule.prevent_stop:
                    is_prevent_stop = True
<<<<<<< HEAD
                if rule.reason is not None:
                    reason_by_tools[tool] = rule.reason
=======
                    prevent_step_refs.append(rule_entry)
>>>>>>> a68e32cc

            if is_allowed and is_hidden:
                is_allowed = False

            if is_allowed:
                _append_if_not_exists(allowed, tool)
                if is_forced and (not forced or forced_level < max_priority):
                    forced = tool
                    forced_level = max_priority
            if is_hidden:
                _append_if_not_exists(hidden, tool)
            if is_prevent_stop:
                prevent_stop = True

        if forced is not None:
            allowed.clear()
            _append_if_not_exists(allowed, forced)
            _append_if_not_exists(allowed, self.final_answer)

        if prevent_stop and not isinstance(forced, FinalAnswerTool):
            with contextlib.suppress(ValueError):
                remove_by_reference(allowed, self.final_answer)

        if not allowed:
            raise AgentError(
                "One of the generated rules is preventing the agent from continuing. "
                "This indicates that the provided requirements may conflict with each other. "
                "See the following rules and their attached requirements that are preventing the agent from continuing."
                f"\n{to_json(prevent_step_refs, indent=2, sort_keys=False)}"
            )

        tool_choice: Literal["required"] | AnyTool = forced if forced is not None else "required"
        if len(allowed) == 1:
            tool_choice = allowed[0]

        return RequirementAgentRequest(
            tools=all_tools,
            allowed_tools=allowed,
            reason_by_tools=reason_by_tools,
            tool_choice=tool_choice if isinstance(tool_choice, Tool) or force_tool_call or prevent_stop else "auto",
            final_answer=self.final_answer,
            hidden_tools=hidden,
            can_stop=not prevent_stop,
        )


def _create_system_message(
    *, template: PromptTemplate[RequirementAgentSystemPromptInput], request: RequirementAgentRequest
) -> SystemMessage:
    return SystemMessage(
        template.render(
            tools=[
                RequirementAgentToolTemplateDefinition.from_tool(
                    tool,
                    allowed=tool in request.allowed_tools,
                    reason=request.reason_by_tools.get(tool, None),
                )
                for tool in request.tools
                if tool not in request.hidden_tools
            ],
            final_answer_name=request.final_answer.name,
            final_answer_schema=to_json(
                request.final_answer.input_schema.model_json_schema(mode="validation"), indent=2, sort_keys=False
            )
            if request.final_answer.custom_schema
            else None,
            final_answer_instructions=request.final_answer.instructions,
        )
    )


class RuleEntry(BaseModel):
    model_config = ConfigDict(arbitrary_types_allowed=True)

    rule: Rule
    requirement: Requirement[RequirementAgentRunState] | None
    priority: int<|MERGE_RESOLUTION|>--- conflicted
+++ resolved
@@ -119,12 +119,6 @@
                     is_forced = True
                 if rule.prevent_stop:
                     is_prevent_stop = True
-<<<<<<< HEAD
-                if rule.reason is not None:
-                    reason_by_tools[tool] = rule.reason
-=======
-                    prevent_step_refs.append(rule_entry)
->>>>>>> a68e32cc
 
             if is_allowed and is_hidden:
                 is_allowed = False
