--- conflicted
+++ resolved
@@ -66,12 +66,8 @@
 
 class AcpAgentServer(Generic[AnyAgentLike], Server[AnyAgentLike, AcpAgent, AcpServerConfig]):
     def __init__(self, *, config: ModelLike[AcpServerConfig] | None = None) -> None:
-<<<<<<< HEAD
         super().__init__(config=to_model(AcpServerConfig, config or {"self_registration": False}))
-=======
-        super().__init__(config=to_model(AcpServerConfig, config or {}))
         self._metadata_by_agent: dict[AnyAgentLike, AcpAgentServerMetadata] = {}
->>>>>>> 32e37d54
         self._server = acp_server.Server()
 
     def serve(self) -> None:
@@ -141,14 +137,9 @@
 
     return AcpAgent(
         fn=run,
-<<<<<<< HEAD
-        name=acp_models.AgentName(agent.meta.name),
-        description=agent.meta.description,
-=======
         name=metadata.get("name", agent.meta.name),
         description=metadata.get("description", agent.meta.description),
         metadata=to_acp_agent_metadata(metadata),
->>>>>>> 32e37d54
     )
 
 
@@ -184,14 +175,9 @@
 
     return AcpAgent(
         fn=run,
-<<<<<<< HEAD
-        name=acp_models.AgentName(agent.meta.name),
-        description=agent.meta.description,
-=======
         name=metadata.get("name", agent.meta.name),
         description=metadata.get("description", agent.meta.description),
         metadata=to_acp_agent_metadata(metadata),
->>>>>>> 32e37d54
     )
 
 
