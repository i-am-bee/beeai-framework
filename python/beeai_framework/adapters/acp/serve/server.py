--- conflicted
+++ resolved
@@ -133,17 +133,10 @@
     async def run(
         input: list[acp_models.Message], context: acp_context.Context
     ) -> AsyncGenerator[acp_types.RunYield, acp_types.RunYieldResume]:
-<<<<<<< HEAD
-        agent.memory.reset()
-
-        async for data, event in agent.run(acp_msgs_to_framework_msgs(input)):
-=======
         cloned_agent = await agent.clone() if isinstance(agent, Cloneable) else agent
         await init_agent_memory(cloned_agent, memory_manager, str(context.session.id))
-        await cloned_agent.memory.add_many(acp_msgs_to_framework_msgs(input))
-
-        async for data, event in cloned_agent.run():
->>>>>>> 89c49516
+
+        async for data, event in cloned_agent.run(acp_msgs_to_framework_msgs(input)):
             match (data, event.name):
                 case (ReActAgentUpdateEvent(), "partial_update"):
                     update = data.update.value
@@ -178,11 +171,7 @@
         await cloned_agent.memory.add_many(acp_msgs_to_framework_msgs(input))
 
         last_msg: AnyMessage | None = None
-<<<<<<< HEAD
-        async for data, _ in agent.run(acp_msgs_to_framework_msgs(input)):
-=======
         async for data, _ in cloned_agent.run():
->>>>>>> 89c49516
             messages = data.state.memory.messages
             if last_msg is None:
                 last_msg = messages[-1]
@@ -214,21 +203,11 @@
     async def run(
         input: list[acp_models.Message], context: acp_context.Context
     ) -> AsyncGenerator[acp_types.RunYield, acp_types.RunYieldResume]:
-<<<<<<< HEAD
-        agent.memory.reset()
-        _input = acp_msgs_to_framework_msgs(input)
-        await agent.memory.add_many(_input)
-
-        last_msg: AnyMessage | None = None
-        async for data, _ in agent.run(_input):
-=======
         cloned_agent = await agent.clone() if isinstance(agent, Cloneable) else agent
         await init_agent_memory(cloned_agent, memory_manager, str(context.session.id))
-        await cloned_agent.memory.add_many(acp_msgs_to_framework_msgs(input))
 
         last_msg: AnyMessage | None = None
-        async for data, _ in cloned_agent.run():
->>>>>>> 89c49516
+        async for data, _ in cloned_agent.run(acp_msgs_to_framework_msgs(input)):
             messages = data.state.memory.messages
             if last_msg is None:
                 last_msg = messages[-1]
