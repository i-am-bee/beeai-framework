# Copyright 2025 © BeeAI a Series of LF Projects, LLC
# SPDX-License-Identifier: Apache-2.0


from beeai_framework.adapters.watsonx_orchestrate.serve.agent import (
    WatsonxOrchestrateServerAgent,
    WatsonxOrchestrateServerAgentEmitFn,
    WatsonxOrchestrateServerAgentMessageEvent,
    WatsonxOrchestrateServerAgentThinkEvent,
)
from beeai_framework.agents.react import ReActAgent, ReActAgentUpdateEvent
from beeai_framework.backend import AnyMessage, AssistantMessage
from beeai_framework.middleware.trajectory import GlobalTrajectoryMiddleware
from beeai_framework.utils.cloneable import Cloneable


class WatsonxOrchestrateServerReActAgent(WatsonxOrchestrateServerAgent[ReActAgent]):
    @property
    def model_id(self) -> str:
        return self._agent._input.llm.model_id

<<<<<<< HEAD
    async def _run(self, input: list[AnyMessage]) -> AssistantMessage:
        if input or not self._agent.memory.is_empty():
            response = await self._agent.run(input).middleware(GlobalTrajectoryMiddleware())
            return response.last_message  # type: ignore
        else:
            raise ValueError("Agent invoked with empty memory.")

    async def _stream(self, input: list[AnyMessage], emit: WatsonxOrchestrateServerAgentEmitFn) -> None:
        if input or not self._agent.memory.is_empty():
            async for data, event in self._agent.run(input):
                match (data, event.name):
                    case (ReActAgentUpdateEvent(), "partial_update"):
                        update = data.update.value
                        if not isinstance(update, str):
                            update = update.get_text_content()
                        match data.update.key:
                            # TODO: ReAct agent does not use native-tool calling capabilities (ignore or simulate?)
                            case "thought":
                                await emit(WatsonxOrchestrateServerAgentThinkEvent(text=update))
                            case "final_answer":
                                await emit(WatsonxOrchestrateServerAgentMessageEvent(text=update))
        else:
            raise ValueError("Agent invoked with empty memory.")
=======
    async def _run(self) -> AssistantMessage:
        cloned_agent = await self._agent.clone() if isinstance(self._agent, Cloneable) else self._agent
        response = await cloned_agent.run(prompt=None).middleware(GlobalTrajectoryMiddleware())
        return response.result

    async def _stream(self, emit: WatsonxOrchestrateServerAgentEmitFn) -> None:
        cloned_agent = await self._agent.clone() if isinstance(self._agent, Cloneable) else self._agent
        async for data, event in cloned_agent.run():
            match (data, event.name):
                case (ReActAgentUpdateEvent(), "partial_update"):
                    update = data.update.value
                    if not isinstance(update, str):
                        update = update.get_text_content()
                    match data.update.key:
                        # TODO: ReAct agent does not use native-tool calling capabilities (ignore or simulate?)
                        case "thought":
                            await emit(WatsonxOrchestrateServerAgentThinkEvent(text=update))
                        case "final_answer":
                            await emit(WatsonxOrchestrateServerAgentMessageEvent(text=update))
>>>>>>> 89c49516
<|MERGE_RESOLUTION|>--- conflicted
+++ resolved
@@ -9,8 +9,7 @@
     WatsonxOrchestrateServerAgentThinkEvent,
 )
 from beeai_framework.agents.react import ReActAgent, ReActAgentUpdateEvent
-from beeai_framework.backend import AnyMessage, AssistantMessage
-from beeai_framework.middleware.trajectory import GlobalTrajectoryMiddleware
+from beeai_framework.backend import AnyMessage
 from beeai_framework.utils.cloneable import Cloneable
 
 
@@ -19,39 +18,9 @@
     def model_id(self) -> str:
         return self._agent._input.llm.model_id
 
-<<<<<<< HEAD
-    async def _run(self, input: list[AnyMessage]) -> AssistantMessage:
-        if input or not self._agent.memory.is_empty():
-            response = await self._agent.run(input).middleware(GlobalTrajectoryMiddleware())
-            return response.last_message  # type: ignore
-        else:
-            raise ValueError("Agent invoked with empty memory.")
-
     async def _stream(self, input: list[AnyMessage], emit: WatsonxOrchestrateServerAgentEmitFn) -> None:
-        if input or not self._agent.memory.is_empty():
-            async for data, event in self._agent.run(input):
-                match (data, event.name):
-                    case (ReActAgentUpdateEvent(), "partial_update"):
-                        update = data.update.value
-                        if not isinstance(update, str):
-                            update = update.get_text_content()
-                        match data.update.key:
-                            # TODO: ReAct agent does not use native-tool calling capabilities (ignore or simulate?)
-                            case "thought":
-                                await emit(WatsonxOrchestrateServerAgentThinkEvent(text=update))
-                            case "final_answer":
-                                await emit(WatsonxOrchestrateServerAgentMessageEvent(text=update))
-        else:
-            raise ValueError("Agent invoked with empty memory.")
-=======
-    async def _run(self) -> AssistantMessage:
         cloned_agent = await self._agent.clone() if isinstance(self._agent, Cloneable) else self._agent
-        response = await cloned_agent.run(prompt=None).middleware(GlobalTrajectoryMiddleware())
-        return response.result
-
-    async def _stream(self, emit: WatsonxOrchestrateServerAgentEmitFn) -> None:
-        cloned_agent = await self._agent.clone() if isinstance(self._agent, Cloneable) else self._agent
-        async for data, event in cloned_agent.run():
+        async for data, event in cloned_agent.run(input):
             match (data, event.name):
                 case (ReActAgentUpdateEvent(), "partial_update"):
                     update = data.update.value
@@ -62,5 +31,4 @@
                         case "thought":
                             await emit(WatsonxOrchestrateServerAgentThinkEvent(text=update))
                         case "final_answer":
-                            await emit(WatsonxOrchestrateServerAgentMessageEvent(text=update))
->>>>>>> 89c49516
+                            await emit(WatsonxOrchestrateServerAgentMessageEvent(text=update))