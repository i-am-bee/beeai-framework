# Copyright 2025 © BeeAI a Series of LF Projects, LLC
# SPDX-License-Identifier: Apache-2.0

from pydantic import BaseModel

from beeai_framework.adapters.watsonx_orchestrate.serve.agent import (
    WatsonxOrchestrateServerAgent,
    WatsonxOrchestrateServerAgentEmitFn,
    WatsonxOrchestrateServerAgentMessageEvent,
    WatsonxOrchestrateServerAgentThinkEvent,
    WatsonxOrchestrateServerAgentToolCallEvent,
    WatsonxOrchestrateServerAgentToolResponse,
)
from beeai_framework.agents.experimental import RequirementAgent
from beeai_framework.agents.experimental.utils._tool import FinalAnswerTool, FinalAnswerToolSchema
from beeai_framework.backend import AnyMessage, AssistantMessage
from beeai_framework.emitter import EmitterOptions, EventMeta
from beeai_framework.tools import Tool, ToolStartEvent, ToolSuccessEvent
from beeai_framework.tools.think import ThinkSchema, ThinkTool
from beeai_framework.utils.cloneable import Cloneable


class WatsonxOrchestrateServerRequirementAgent(WatsonxOrchestrateServerAgent[RequirementAgent]):
    @property
    def model_id(self) -> str:
        return self._agent._llm.model_id

<<<<<<< HEAD
    async def _run(self, input: list[AnyMessage]) -> AssistantMessage:
        if input or not self._agent.memory.is_empty():
            input = self._agent.memory.messages[-1:]
            response = await self._agent.run(input)
            return response.last_message  # type: ignore
        else:
            raise ValueError("Agent invoked with empty memory.")

    async def _stream(self, input: list[AnyMessage], emit: WatsonxOrchestrateServerAgentEmitFn) -> None:
        if not input and self._agent.memory.is_empty():
            raise ValueError("Agent invoked with empty memory.")

        input = self._agent.memory.messages[-1:]

=======
    async def _run(self) -> AssistantMessage:
        cloned_agent = await self._agent.clone() if isinstance(self._agent, Cloneable) else self._agent
        response = await cloned_agent.run(prompt=None)
        return response.answer

    async def _stream(self, emit: WatsonxOrchestrateServerAgentEmitFn) -> None:
        cloned_agent = await self._agent.clone() if isinstance(self._agent, Cloneable) else self._agent

>>>>>>> 89c49516
        async def on_tool_success(data: ToolSuccessEvent, meta: EventMeta) -> None:
            assert meta.trace, "ToolSuccessEvent must have trace"
            assert isinstance(meta.creator, Tool)

            if isinstance(meta.creator, FinalAnswerTool):
                await emit(
                    WatsonxOrchestrateServerAgentMessageEvent(
                        text=data.input.response
                        if isinstance(data.input, FinalAnswerToolSchema)
                        else data.input.model_dump_json(indent=2),
                    )
                )
            else:
                await emit(
                    WatsonxOrchestrateServerAgentToolResponse(
                        name=meta.creator.name, id=meta.trace.run_id, result=data.output.get_text_content()
                    )
                )

        async def on_tool_start(data: ToolStartEvent, meta: EventMeta) -> None:
            assert meta.trace, "ToolStartEvent must have trace"
            assert isinstance(meta.creator, Tool)

            if isinstance(meta.creator, FinalAnswerTool):
                return

            await emit(
                WatsonxOrchestrateServerAgentToolCallEvent(
                    id=meta.trace.run_id,
                    name=meta.creator.name,
                    args=data.input.model_dump() if isinstance(data.input, BaseModel) else data.input,
                )
            )
            if isinstance(meta.creator, ThinkTool):
                assert isinstance(data.input, ThinkSchema), "ThinkTool must use ThinkSchema as an input"
                await emit(
                    WatsonxOrchestrateServerAgentThinkEvent(
                        text=f"{data.input.thoughts}\n\nNext Steps:\n"
                        + (
                            "\n- ".join(data.input.next_step)
                            if isinstance(data.input, ThinkSchema)
                            else data.input.model_dump_json(indent=2)
                        ),
                    )
                )

        await (
<<<<<<< HEAD
            self._agent.run(input)
=======
            cloned_agent.run(prompt=None)
>>>>>>> 89c49516
            .on(
                lambda event: isinstance(event.creator, Tool) and event.name == "start",
                on_tool_start,
                EmitterOptions(match_nested=True),
            )
            .on(
                lambda event: isinstance(event.creator, Tool) and event.name == "success",
                on_tool_success,
                EmitterOptions(match_nested=True),
            )
        )<|MERGE_RESOLUTION|>--- conflicted
+++ resolved
@@ -13,7 +13,7 @@
 )
 from beeai_framework.agents.experimental import RequirementAgent
 from beeai_framework.agents.experimental.utils._tool import FinalAnswerTool, FinalAnswerToolSchema
-from beeai_framework.backend import AnyMessage, AssistantMessage
+from beeai_framework.backend import AnyMessage
 from beeai_framework.emitter import EmitterOptions, EventMeta
 from beeai_framework.tools import Tool, ToolStartEvent, ToolSuccessEvent
 from beeai_framework.tools.think import ThinkSchema, ThinkTool
@@ -25,31 +25,9 @@
     def model_id(self) -> str:
         return self._agent._llm.model_id
 
-<<<<<<< HEAD
-    async def _run(self, input: list[AnyMessage]) -> AssistantMessage:
-        if input or not self._agent.memory.is_empty():
-            input = self._agent.memory.messages[-1:]
-            response = await self._agent.run(input)
-            return response.last_message  # type: ignore
-        else:
-            raise ValueError("Agent invoked with empty memory.")
-
     async def _stream(self, input: list[AnyMessage], emit: WatsonxOrchestrateServerAgentEmitFn) -> None:
-        if not input and self._agent.memory.is_empty():
-            raise ValueError("Agent invoked with empty memory.")
-
-        input = self._agent.memory.messages[-1:]
-
-=======
-    async def _run(self) -> AssistantMessage:
-        cloned_agent = await self._agent.clone() if isinstance(self._agent, Cloneable) else self._agent
-        response = await cloned_agent.run(prompt=None)
-        return response.answer
-
-    async def _stream(self, emit: WatsonxOrchestrateServerAgentEmitFn) -> None:
         cloned_agent = await self._agent.clone() if isinstance(self._agent, Cloneable) else self._agent
 
->>>>>>> 89c49516
         async def on_tool_success(data: ToolSuccessEvent, meta: EventMeta) -> None:
             assert meta.trace, "ToolSuccessEvent must have trace"
             assert isinstance(meta.creator, Tool)
@@ -97,11 +75,7 @@
                 )
 
         await (
-<<<<<<< HEAD
-            self._agent.run(input)
-=======
-            cloned_agent.run(prompt=None)
->>>>>>> 89c49516
+            cloned_agent.run(input)
             .on(
                 lambda event: isinstance(event.creator, Tool) and event.name == "start",
                 on_tool_start,
