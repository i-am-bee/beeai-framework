# Copyright 2025 © BeeAI a Series of LF Projects, LLC
# SPDX-License-Identifier: Apache-2.0

from collections.abc import AsyncGenerator
from typing import Unpack
from uuid import uuid4

import httpx

from beeai_framework.adapters.a2a.agents._utils import convert_a2a_to_framework_message, has_content
from beeai_framework.utils.strings import to_safe_word

try:
    import a2a.client as a2a_client
    import a2a.types as a2a_types

    from beeai_framework.adapters.a2a.agents.events import (
        A2AAgentErrorEvent,
        A2AAgentUpdateEvent,
        a2a_agent_event_types,
    )
    from beeai_framework.adapters.a2a.agents.types import (
        A2AAgentOutput,
    )
except ModuleNotFoundError as e:
    raise ModuleNotFoundError(
        "Optional module [a2a] not found.\nRun 'pip install \"beeai-framework[a2a]\"' to install."
    ) from e

from beeai_framework.agents import AgentError, AgentOptions, BaseAgent
from beeai_framework.backend.message import (
    AnyMessage,
    AssistantMessage,
    Message,
    Role,
    UserMessage,
)
from beeai_framework.context import RunContext
from beeai_framework.emitter import Emitter
from beeai_framework.logger import Logger
from beeai_framework.memory import BaseMemory
from beeai_framework.runnable import runnable_entry

logger = Logger(__name__)


class A2AAgentOptions(AgentOptions, total=False):
    context_id: str
    task_id: str
    clear_context: bool


class A2AAgent(BaseAgent[A2AAgentOutput]):
    def __init__(
        self, *, url: str | None = None, agent_card: a2a_types.AgentCard | None = None, memory: BaseMemory
    ) -> None:
        super().__init__()
        if agent_card:
            self._name: str = agent_card.name
            self._url: str = agent_card.url
        elif url:
            self._name = f"agent_{url.split(':')[-1]}"
            self._url = url
        else:
            raise ValueError("Either url or agent_card must be provided.")
        if not memory.is_empty():
            raise ValueError("Memory must be empty before setting.")
        self._memory: BaseMemory = memory
        self._agent_card: a2a_types.AgentCard | None = agent_card
        self._context_id: str | None = None
        self._task_id: str | None = None
        self._reference_task_ids: list[str] = []

    @property
    def name(self) -> str:
        return self._name

    @runnable_entry
    async def run(
        self, input: str | list[AnyMessage] | AnyMessage | a2a_types.Message, /, **kwargs: Unpack[A2AAgentOptions]
    ) -> A2AAgentOutput:
        self._context_id = kwargs.get("context_id") or self._context_id
        self._task_id = kwargs.get("task_id")
        if kwargs.get("clear_context"):
            self._context_id = None
            self._reference_task_ids.clear()

        async def handler(context: RunContext) -> A2AAgentOutput:
            async with httpx.AsyncClient() as httpx_client:
                card_resolver = a2a_client.A2ACardResolver(httpx_client, self._url)

                try:
                    self._agent_card = await card_resolver.get_agent_card()
                except Exception as e:
                    raise RuntimeError("Failed to fetch the public agent card. Cannot continue.") from e

                if self._agent_card.supports_authenticated_extended_card:
                    logger.warning("\nPublic card supports authenticated extended card but this is not supported yet.")

<<<<<<< HEAD
                # process success
                elif isinstance(last_event_with_data.root, a2a_types.SendStreamingMessageSuccessResponse):
                    response = last_event_with_data.root.result
                    self._context_id = response.context_id
                    self._task_id = response.id if isinstance(response, a2a_types.Task) else response.task_id
                    if self._task_id and self._task_id not in self._reference_task_ids:
                        self._reference_task_ids.append(self._task_id)

                    # add input message to memory
                    messages = self._convert_messages_to_framework_messages(input)
                    await self.memory.add_many(messages)

                    # retrieve the assistant's response
                    assistant_message = None
                    if isinstance(response, a2a_types.Message):
                        assistant_message = self._convert_message_to_framework_message(response)
                    elif isinstance(response, a2a_types.TaskArtifactUpdateEvent):
                        if not response.last_chunk:
                            raise AgentError(
                                "Agent's response is not complete.", context=last_event_with_data.model_dump()
                            )

                        assistant_message = self._convert_message_to_framework_message(response.artifact)
                    elif isinstance(response, a2a_types.Task | a2a_types.TaskStatusUpdateEvent):
                        if isinstance(response, a2a_types.TaskStatusUpdateEvent) and not response.final:
                            logger.warning("Agent's task update event is not final.")
                        if response.status.state != a2a_types.TaskState.completed:
                            logger.warning("Agent's task is not completed.")
                        if not response.status.message:
                            if (
                                isinstance(response, a2a_types.Task)
                                and response.artifacts
                                and len(response.artifacts) > 0
                            ):
                                assistant_message = self._convert_message_to_framework_message(response.artifacts[-1])
                            else:
                                return A2AAgentOutput(
                                    output=[AssistantMessage("No response from agent.")], event=last_event_with_data
                                )
                        else:
                            assistant_message = self._convert_message_to_framework_message(response.status.message)
                    else:
                        raise AgentError("Invalid response from agent.", context=last_event_with_data.model_dump())

                    # add assistant message to memory
                    await self.memory.add(assistant_message)
                    return A2AAgentOutput(output=[assistant_message], event=last_event_with_data)
                else:
                    return A2AAgentOutput(
                        output=[AssistantMessage("No response from agent.")], event=last_event_with_data
                    )
=======
                client: a2a_client.A2AClient = a2a_client.A2AClient(httpx_client, self._agent_card)

                if not self._agent_card:
                    card_resolver = a2a_client.A2ACardResolver(httpx_client, self._url)
                    self._agent_card = await card_resolver.get_agent_card()

                if self._agent_card.capabilities.streaming:
                    return await self._handle_streaming_request(client=client, input=input, context=context)
                else:
                    return await self._handle_request(client=client, input=input, context=context)
>>>>>>> a86977bb

        return await handler(RunContext.get())

    async def check_agent_exists(self) -> None:
        try:
            async with httpx.AsyncClient() as httpx_client:
                card_resolver = a2a_client.A2ACardResolver(httpx_client, self._url)
                agent_card = await card_resolver.get_agent_card()
                if not agent_card:
                    raise AgentError(f"Agent {self._name} does not exist.")
        except Exception as e:
            raise AgentError("Can't connect to ACP agent.", cause=e)

    def _create_emitter(self) -> Emitter:
        return Emitter.root().child(
            namespace=["a2a", "agent", to_safe_word(self._name)],
            creator=self,
            events=a2a_agent_event_types,
        )

    async def _handle_request(
        self, *, client: a2a_client.A2AClient, input: str | AnyMessage | a2a_types.Message, context: RunContext
    ) -> A2AAgentRunOutput:
        request: a2a_types.SendMessageRequest = a2a_types.SendMessageRequest(
            id=str(uuid4().hex),
            params=a2a_types.MessageSendParams(message=self._convert_to_a2a_message(input)),
        )
        result: a2a_types.SendMessageResponse = await client.send_message(request)

        if isinstance(result.root, a2a_types.JSONRPCErrorResponse):
            await context.emitter.emit(
                "error",
                A2AAgentErrorEvent(message=result.root.error.message or "Unknown error"),
            )
            raise AgentError(
                result.root.error.message or "Unknown error",
                context=result.model_dump(),
            )

        # process success
        elif isinstance(result.root, a2a_types.SendMessageSuccessResponse):
            response = result.root.result
            await self._update_context_and_add_input_to_memory(response, input)

            # retrieve the assistant's response
            if isinstance(response, a2a_types.Message):
                assistant_messages = [self._convert_message_to_framework_message(response)]
            elif isinstance(response, a2a_types.Task):
                if not response.status.message:
                    if response.artifacts and len(response.artifacts) > 0:
                        assistant_messages = [
                            self._convert_message_to_framework_message(artifact) for artifact in response.artifacts
                        ]
                    else:
                        return A2AAgentRunOutput(result=AssistantMessage("No response from agent."), event=result)
                else:
                    assistant_messages = [self._convert_message_to_framework_message(response.status.message)]
            else:
                raise AgentError("Invalid response from agent.", context=result.model_dump())

            # add assistant message to memory
            await self.memory.add_many(assistant_messages)
            return A2AAgentRunOutput(result=assistant_messages[-1], event=result)

    async def _handle_streaming_request(
        self, *, client: a2a_client.A2AClient, input: str | AnyMessage | a2a_types.Message, context: RunContext
    ) -> A2AAgentRunOutput:
        streaming_request: a2a_types.SendStreamingMessageRequest = a2a_types.SendStreamingMessageRequest(
            id=str(uuid4().hex),
            params=a2a_types.MessageSendParams(message=self._convert_to_a2a_message(input)),
        )

        last_event_with_data = None
        last_event = None
        stream_response: AsyncGenerator[a2a_types.SendStreamingMessageResponse] = client.send_message_streaming(
            streaming_request
        )
        streamed_artifacts: list[a2a_types.Artifact] = []
        async for event in stream_response:
            last_event = event
            if last_event_with_data is None or has_content(event):
                last_event_with_data = event

            if isinstance(event.root, a2a_types.SendStreamingMessageSuccessResponse):
                response = event.root.result
                if isinstance(response, a2a_types.TaskArtifactUpdateEvent):
                    existing_artifacts = [
                        artifact
                        for artifact in streamed_artifacts
                        if artifact.artifact_id == response.artifact.artifact_id
                    ]
                    if any(existing_artifacts) and response.append:
                        existing_artifacts[-1].parts.extend(response.artifact.parts)
                    else:
                        streamed_artifacts.append(response.artifact)
            # emit all events as updates
            await context.emitter.emit(
                "update", A2AAgentUpdateEvent(value=event.model_dump(mode="json", exclude_none=True))
            )

        # check if we received any response
        if last_event is None or last_event_with_data is None:
            raise AgentError("No result received from agent.")

        if isinstance(last_event.root, a2a_types.SendStreamingMessageSuccessResponse) and isinstance(
            last_event.root.result, a2a_types.Task | a2a_types.TaskStatusUpdateEvent
        ):
            if isinstance(last_event.root.result, a2a_types.TaskStatusUpdateEvent) and not last_event.root.result.final:
                logger.warning("Agent's task update event is not final.")
            if last_event.root.result.status.state != a2a_types.TaskState.completed:
                logger.warning("Agent's task is not completed.")

        # process error
        if isinstance(last_event_with_data.root, a2a_types.JSONRPCErrorResponse):
            await context.emitter.emit(
                "error",
                A2AAgentErrorEvent(message=last_event_with_data.root.error.message or "Unknown error"),
            )
            raise AgentError(
                last_event_with_data.root.error.message or "Unknown error",
                context=last_event_with_data.model_dump(),
            )

        # process success
        elif isinstance(last_event_with_data.root, a2a_types.SendStreamingMessageSuccessResponse):
            response = last_event_with_data.root.result
            await self._update_context_and_add_input_to_memory(response, input)

            # retrieve the assistant's response
            if len(streamed_artifacts) > 0:
                if len(streamed_artifacts) > 1:
                    await self.memory.add_many(
                        self._convert_message_to_framework_message(artifact) for artifact in streamed_artifacts[:-1]
                    )
                assistant_message = self._convert_message_to_framework_message(streamed_artifacts[-1])
            elif isinstance(response, a2a_types.Message):
                assistant_message = self._convert_message_to_framework_message(response)
            elif isinstance(response, a2a_types.TaskArtifactUpdateEvent):
                if not response.last_chunk:
                    logger.warning("Agent's response is not complete.")

                assistant_message = self._convert_message_to_framework_message(response.artifact)
            elif isinstance(response, a2a_types.Task | a2a_types.TaskStatusUpdateEvent):
                if not response.status.message:
                    if isinstance(response, a2a_types.Task) and response.artifacts and len(response.artifacts) > 0:
                        assistant_message = self._convert_message_to_framework_message(response.artifacts[-1])
                    else:
                        return A2AAgentRunOutput(
                            result=AssistantMessage("No response from agent."), event=last_event_with_data
                        )
                else:
                    assistant_message = self._convert_message_to_framework_message(response.status.message)
            else:
                raise AgentError("Invalid response from agent.", context=last_event_with_data.model_dump())

            # add assistant message to memory
            await self.memory.add(assistant_message)
            return A2AAgentRunOutput(result=assistant_message, event=last_event_with_data)
        else:
            return A2AAgentRunOutput(result=AssistantMessage("No response from agent."), event=last_event_with_data)

    async def _update_context_and_add_input_to_memory(
        self,
        response: a2a_types.Task
        | a2a_types.Message
        | a2a_types.TaskStatusUpdateEvent
        | a2a_types.TaskArtifactUpdateEvent,
        input: str | AnyMessage | a2a_types.Message,
    ) -> None:
        self._context_id = response.context_id
        self._task_id = response.id if isinstance(response, a2a_types.Task) else response.task_id
        if self._task_id and self._task_id not in self._reference_task_ids:
            self._reference_task_ids.append(self._task_id)

        input_message = self._convert_message_to_framework_message(input)
        await self.memory.add(input_message)

    @property
    def memory(self) -> BaseMemory:
        return self._memory

    @memory.setter
    def memory(self, memory: BaseMemory) -> None:
        if not memory.is_empty():
            raise ValueError("Memory must be empty before setting.")
        self._memory = memory

    async def clone(self) -> "A2AAgent":
        cloned = A2AAgent(url=self._url, agent_card=self._agent_card, memory=await self.memory.clone())
        cloned.emitter = await self.emitter.clone()
        return cloned

    def _convert_message_to_framework_message(
        self, input: str | AnyMessage | a2a_types.Message | a2a_types.Artifact
    ) -> AnyMessage:
        if isinstance(input, str):
            return UserMessage(input)
        elif isinstance(input, Message):
            return input
        elif isinstance(input, a2a_types.Message | a2a_types.Artifact):
            return convert_a2a_to_framework_message(input)
        else:
            raise ValueError(f"Unsupported input type {type(input)}")

    def _convert_messages_to_framework_messages(
        self, input: str | list[AnyMessage] | AnyMessage | a2a_types.Message | a2a_types.Artifact
    ) -> list[AnyMessage]:
        return input if isinstance(input, list) else [self._convert_message_to_framework_message(input)]

    def _convert_to_a2a_message(
        self, input: str | list[AnyMessage] | AnyMessage | a2a_types.Message
    ) -> a2a_types.Message:
        if isinstance(input, str):
            return a2a_types.Message(
                role=a2a_types.Role.user,
                parts=[a2a_types.Part(root=a2a_types.TextPart(text=input))],
                message_id=uuid4().hex,
                context_id=self._context_id,
                task_id=self._task_id,
                reference_task_ids=self._reference_task_ids,
            )
        elif isinstance(input, Message):
            return a2a_types.Message(
                role=a2a_types.Role.agent if input.role == Role.ASSISTANT else a2a_types.Role.user,
                parts=[a2a_types.Part(root=a2a_types.TextPart(text=input.text))],
                message_id=uuid4().hex,
                context_id=self._context_id,
                task_id=self._task_id,
                reference_task_ids=self._reference_task_ids,
            )
        elif isinstance(input, list) and input and isinstance(input[-1], Message):
            return a2a_types.Message(
                role=a2a_types.Role.agent if input[-1].role == Role.ASSISTANT else a2a_types.Role.user,
                parts=[a2a_types.Part(root=a2a_types.TextPart(text=input[-1].text))],
                message_id=uuid4().hex,
                context_id=self._context_id,
                task_id=self._task_id,
                reference_task_ids=self._reference_task_ids,
            )
        elif isinstance(input, a2a_types.Message):
            return input
        else:
            raise ValueError("Unsupported input type")<|MERGE_RESOLUTION|>--- conflicted
+++ resolved
@@ -85,84 +85,28 @@
             self._context_id = None
             self._reference_task_ids.clear()
 
-        async def handler(context: RunContext) -> A2AAgentOutput:
-            async with httpx.AsyncClient() as httpx_client:
+        context = RunContext.get()
+        async with httpx.AsyncClient() as httpx_client:
+            card_resolver = a2a_client.A2ACardResolver(httpx_client, self._url)
+
+            try:
+                self._agent_card = await card_resolver.get_agent_card()
+            except Exception as e:
+                raise RuntimeError("Failed to fetch the public agent card. Cannot continue.") from e
+
+            if self._agent_card.supports_authenticated_extended_card:
+                logger.warning("\nPublic card supports authenticated extended card but this is not supported yet.")
+
+            client: a2a_client.A2AClient = a2a_client.A2AClient(httpx_client, self._agent_card)
+
+            if not self._agent_card:
                 card_resolver = a2a_client.A2ACardResolver(httpx_client, self._url)
-
-                try:
-                    self._agent_card = await card_resolver.get_agent_card()
-                except Exception as e:
-                    raise RuntimeError("Failed to fetch the public agent card. Cannot continue.") from e
-
-                if self._agent_card.supports_authenticated_extended_card:
-                    logger.warning("\nPublic card supports authenticated extended card but this is not supported yet.")
-
-<<<<<<< HEAD
-                # process success
-                elif isinstance(last_event_with_data.root, a2a_types.SendStreamingMessageSuccessResponse):
-                    response = last_event_with_data.root.result
-                    self._context_id = response.context_id
-                    self._task_id = response.id if isinstance(response, a2a_types.Task) else response.task_id
-                    if self._task_id and self._task_id not in self._reference_task_ids:
-                        self._reference_task_ids.append(self._task_id)
-
-                    # add input message to memory
-                    messages = self._convert_messages_to_framework_messages(input)
-                    await self.memory.add_many(messages)
-
-                    # retrieve the assistant's response
-                    assistant_message = None
-                    if isinstance(response, a2a_types.Message):
-                        assistant_message = self._convert_message_to_framework_message(response)
-                    elif isinstance(response, a2a_types.TaskArtifactUpdateEvent):
-                        if not response.last_chunk:
-                            raise AgentError(
-                                "Agent's response is not complete.", context=last_event_with_data.model_dump()
-                            )
-
-                        assistant_message = self._convert_message_to_framework_message(response.artifact)
-                    elif isinstance(response, a2a_types.Task | a2a_types.TaskStatusUpdateEvent):
-                        if isinstance(response, a2a_types.TaskStatusUpdateEvent) and not response.final:
-                            logger.warning("Agent's task update event is not final.")
-                        if response.status.state != a2a_types.TaskState.completed:
-                            logger.warning("Agent's task is not completed.")
-                        if not response.status.message:
-                            if (
-                                isinstance(response, a2a_types.Task)
-                                and response.artifacts
-                                and len(response.artifacts) > 0
-                            ):
-                                assistant_message = self._convert_message_to_framework_message(response.artifacts[-1])
-                            else:
-                                return A2AAgentOutput(
-                                    output=[AssistantMessage("No response from agent.")], event=last_event_with_data
-                                )
-                        else:
-                            assistant_message = self._convert_message_to_framework_message(response.status.message)
-                    else:
-                        raise AgentError("Invalid response from agent.", context=last_event_with_data.model_dump())
-
-                    # add assistant message to memory
-                    await self.memory.add(assistant_message)
-                    return A2AAgentOutput(output=[assistant_message], event=last_event_with_data)
-                else:
-                    return A2AAgentOutput(
-                        output=[AssistantMessage("No response from agent.")], event=last_event_with_data
-                    )
-=======
-                client: a2a_client.A2AClient = a2a_client.A2AClient(httpx_client, self._agent_card)
-
-                if not self._agent_card:
-                    card_resolver = a2a_client.A2ACardResolver(httpx_client, self._url)
-                    self._agent_card = await card_resolver.get_agent_card()
-
-                if self._agent_card.capabilities.streaming:
-                    return await self._handle_streaming_request(client=client, input=input, context=context)
-                else:
-                    return await self._handle_request(client=client, input=input, context=context)
->>>>>>> a86977bb
-
-        return await handler(RunContext.get())
+                self._agent_card = await card_resolver.get_agent_card()
+
+            if self._agent_card.capabilities.streaming:
+                return await self._handle_streaming_request(client=client, input=input, context=context)
+            else:
+                return await self._handle_request(client=client, input=input, context=context)
 
     async def check_agent_exists(self) -> None:
         try:
@@ -182,8 +126,12 @@
         )
 
     async def _handle_request(
-        self, *, client: a2a_client.A2AClient, input: str | AnyMessage | a2a_types.Message, context: RunContext
-    ) -> A2AAgentRunOutput:
+        self,
+        *,
+        client: a2a_client.A2AClient,
+        input: str | list[AnyMessage] | AnyMessage | a2a_types.Message,
+        context: RunContext,
+    ) -> A2AAgentOutput:
         request: a2a_types.SendMessageRequest = a2a_types.SendMessageRequest(
             id=str(uuid4().hex),
             params=a2a_types.MessageSendParams(message=self._convert_to_a2a_message(input)),
@@ -215,7 +163,7 @@
                             self._convert_message_to_framework_message(artifact) for artifact in response.artifacts
                         ]
                     else:
-                        return A2AAgentRunOutput(result=AssistantMessage("No response from agent."), event=result)
+                        return A2AAgentOutput(output=[AssistantMessage("No response from agent.")], event=result)
                 else:
                     assistant_messages = [self._convert_message_to_framework_message(response.status.message)]
             else:
@@ -223,11 +171,15 @@
 
             # add assistant message to memory
             await self.memory.add_many(assistant_messages)
-            return A2AAgentRunOutput(result=assistant_messages[-1], event=result)
+            return A2AAgentOutput(output=assistant_messages, event=result)
 
     async def _handle_streaming_request(
-        self, *, client: a2a_client.A2AClient, input: str | AnyMessage | a2a_types.Message, context: RunContext
-    ) -> A2AAgentRunOutput:
+        self,
+        *,
+        client: a2a_client.A2AClient,
+        input: str | list[AnyMessage] | AnyMessage | a2a_types.Message,
+        context: RunContext,
+    ) -> A2AAgentOutput:
         streaming_request: a2a_types.SendStreamingMessageRequest = a2a_types.SendStreamingMessageRequest(
             id=str(uuid4().hex),
             params=a2a_types.MessageSendParams(message=self._convert_to_a2a_message(input)),
@@ -308,8 +260,8 @@
                     if isinstance(response, a2a_types.Task) and response.artifacts and len(response.artifacts) > 0:
                         assistant_message = self._convert_message_to_framework_message(response.artifacts[-1])
                     else:
-                        return A2AAgentRunOutput(
-                            result=AssistantMessage("No response from agent."), event=last_event_with_data
+                        return A2AAgentOutput(
+                            output=[AssistantMessage("No response from agent.")], event=last_event_with_data
                         )
                 else:
                     assistant_message = self._convert_message_to_framework_message(response.status.message)
@@ -318,9 +270,9 @@
 
             # add assistant message to memory
             await self.memory.add(assistant_message)
-            return A2AAgentRunOutput(result=assistant_message, event=last_event_with_data)
+            return A2AAgentOutput(output=[assistant_message], event=last_event_with_data)
         else:
-            return A2AAgentRunOutput(result=AssistantMessage("No response from agent."), event=last_event_with_data)
+            return A2AAgentOutput(output=[AssistantMessage("No response from agent.")], event=last_event_with_data)
 
     async def _update_context_and_add_input_to_memory(
         self,
@@ -328,15 +280,15 @@
         | a2a_types.Message
         | a2a_types.TaskStatusUpdateEvent
         | a2a_types.TaskArtifactUpdateEvent,
-        input: str | AnyMessage | a2a_types.Message,
+        input: str | list[AnyMessage] | AnyMessage | a2a_types.Message,
     ) -> None:
         self._context_id = response.context_id
         self._task_id = response.id if isinstance(response, a2a_types.Task) else response.task_id
         if self._task_id and self._task_id not in self._reference_task_ids:
             self._reference_task_ids.append(self._task_id)
 
-        input_message = self._convert_message_to_framework_message(input)
-        await self.memory.add(input_message)
+        messages = self._convert_messages_to_framework_messages(input)
+        await self.memory.add_many(messages)
 
     @property
     def memory(self) -> BaseMemory:
