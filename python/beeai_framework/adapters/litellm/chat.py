--- conflicted
+++ resolved
@@ -350,19 +350,16 @@
         return {"type": "json_schema", "json_schema": json_schema}
 
     async def clone(self) -> Self:
-<<<<<<< HEAD
         cloned = self.__class__(
             model_id=self.model_id,
             provider_id=self._litellm_provider_id,
             parameters=self.parameters.model_copy(),
             cache=await self.cache.clone() if self.cache else None,  # type: ignore
-=======
         cloned: Self = safe_invoke(self.__class__)(
             model_id=self.model_id,
             provider_id=self._litellm_provider_id,
             parameters=self.parameters.model_copy(),
             cache=await self.cache.clone() if self.cache else None,
->>>>>>> 01f5236f
             tool_call_fallback_via_response_format=self.tool_call_fallback_via_response_format,
             model_supports_tool_calling=self.model_supports_tool_calling,
             use_strict_model_schema=self.use_strict_model_schema,
