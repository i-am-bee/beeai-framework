--- conflicted
+++ resolved
@@ -201,23 +201,12 @@
     await memory.add(user_message)
     print("Added user message to memory")
 
-<<<<<<< HEAD
-        # Create agent
-        agent = create_agent()
-
-        response = await agent.run(
-            prompt=user_input,
-            execution=AgentExecutionConfig(max_retries_per_step=3, total_max_retries=10, max_iterations=20),
-        )
-        print(f"Received response: {response}")
-=======
     # Create agent
     agent = create_agent()
->>>>>>> 0418babf
 
     response = await agent.run(
         prompt=user_input,
-        execution=BeeAgentExecutionConfig(max_retries_per_step=3, total_max_retries=10, max_iterations=20),
+        execution=AgentExecutionConfig(max_retries_per_step=3, total_max_retries=10, max_iterations=20),
     )
     print(f"Received response: {response}")
 
