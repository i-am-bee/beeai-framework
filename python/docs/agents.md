--- conflicted
+++ resolved
@@ -258,26 +258,11 @@
     # Create agent
     agent = create_agent()
 
-<<<<<<< HEAD
-        response = await agent.run(
-            prompt=user_input,
-            execution=AgentExecutionConfig(max_retries_per_step=3, total_max_retries=10, max_iterations=20),
-        )
-        print(f"Received response: {response}")
-
-        # Create and store assistant's response
-        assistant_message = AssistantMessage(response.result.text)
-
-        # Await adding assistant message to memory
-        await memory.add(assistant_message)
-        print("Added assistant message to memory")
-=======
     response = await agent.run(
         prompt=user_input,
-        execution=BeeAgentExecutionConfig(max_retries_per_step=3, total_max_retries=10, max_iterations=20),
+        execution=AgentExecutionConfig(max_retries_per_step=3, total_max_retries=10, max_iterations=20),
     )
     print(f"Received response: {response}")
->>>>>>> 0418babf
 
     # Create and store assistant's response
     assistant_message = AssistantMessage(response.result.text)
@@ -343,18 +328,6 @@
 async def main() -> None:
     llm = ChatModel.from_name("ollama:granite3.1-dense:8b")
 
-<<<<<<< HEAD
-    try:
-        workflow = AgentWorkflow(name="Smart assistant")
-        workflow.add_agent(
-            agent=AgentFactoryInput(
-                name="WeatherForecaster",
-                instructions="You are a weather assistant.",
-                tools=[OpenMeteoTool()],
-                llm=llm,
-                execution=AgentExecutionConfig(max_iterations=3, total_max_retries=10, max_retries_per_step=3),
-            )
-=======
     workflow = AgentWorkflow(name="Smart assistant")
     workflow.add_agent(
         agent=AgentFactoryInput(
@@ -362,8 +335,7 @@
             instructions="You are a weather assistant.",
             tools=[OpenMeteoTool()],
             llm=llm,
-            execution=BeeAgentExecutionConfig(max_iterations=3, total_max_retries=10, max_retries_per_step=3),
->>>>>>> 0418babf
+            execution=AgentExecutionConfig(max_iterations=3, total_max_retries=10, max_retries_per_step=3),
         )
     )
     workflow.add_agent(
