--- conflicted
+++ resolved
@@ -220,18 +220,6 @@
 async def main() -> None:
     llm = ChatModel.from_name("ollama:granite3.1-dense:8b")
 
-<<<<<<< HEAD
-    try:
-        workflow = AgentWorkflow(name="Smart assistant")
-        workflow.add_agent(
-            agent=AgentFactoryInput(
-                name="WeatherForecaster",
-                instructions="You are a weather assistant.",
-                tools=[OpenMeteoTool()],
-                llm=llm,
-                execution=AgentExecutionConfig(max_iterations=3, total_max_retries=10, max_retries_per_step=3),
-            )
-=======
     workflow = AgentWorkflow(name="Smart assistant")
     workflow.add_agent(
         agent=AgentFactoryInput(
@@ -239,8 +227,7 @@
             instructions="You are a weather assistant.",
             tools=[OpenMeteoTool()],
             llm=llm,
-            execution=BeeAgentExecutionConfig(max_iterations=3, total_max_retries=10, max_retries_per_step=3),
->>>>>>> 0418babf
+            execution=AgentExecutionConfig(max_iterations=3, total_max_retries=10, max_retries_per_step=3),
         )
     )
     workflow.add_agent(
