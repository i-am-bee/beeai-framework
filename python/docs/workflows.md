# 🔄 Workflows (experimental)

<!-- TOC -->
## Table of Contents
- [Overview](#overview)
- [Core Concepts](#core-concepts)
  - [State](#state)
  - [Steps](#steps)
  - [Transitions](#transitions)
- [Basic Usage](#basic-usage)
  - [Simple Workflow](#simple-workflow)
  - [Multi-Step Workflow](#multi-step-workflow)
- [Advanced Features](#advanced-features)
  - [Workflow Nesting](#workflow-nesting)
  - [Multi-Agent Workflows](#multi-agent-workflows)
  - [Memory in Workflows](#memory-in-workflows)
- [Resources](#resources)
<!-- /TOC -->

---

## Overview

Workflows provide a flexible and extensible component for managing and executing structured sequences of tasks. They are particularly useful for:

- 🔄 Dynamic Execution: Steps can direct the flow based on state or results
- ✅ Validation: Define schemas for data consistency and type safety
- 🧩 Modularity: Steps can be standalone or invoke nested workflows
- 👁️ Observability: Emit events during execution to track progress or handle errors

---

## Core Concepts

### State

State is the central data structure in a workflow. It's a Pydantic model that:
- Holds the data passed between steps
- Provides type validation and safety
- Persists throughout the workflow execution

### Steps

Steps are the building blocks of a workflow. Each step is a function that:
- Takes the current state as input
- Can modify the state
- Returns the name of the next step to execute or a special reserved value

### Transitions

Transitions determine the flow of execution between steps. Each step returns either:
- The name of the next step to execute
- `Workflow.NEXT` - proceed to the next step in order
- `Workflow.SELF` - repeat the current step
- `Workflow.END` - end the workflow execution

---

## Basic Usage

### Simple Workflow

The example below demonstrates a minimal workflow that processes steps in sequence. This pattern is useful for straightforward, linear processes where each step builds on the previous one.

<!-- embedme examples/workflows/simple.py -->

```py
import asyncio
import traceback

from pydantic import BaseModel, ValidationError

from beeai_framework.workflows.workflow import Workflow, WorkflowError


async def main() -> None:
    # State
    class State(BaseModel):
        input: str

    try:
        workflow = Workflow(State)
        workflow.add_step("first", lambda state: print("Running first step!"))
        workflow.add_step("second", lambda state: print("Running second step!"))
        workflow.add_step("third", lambda state: print("Running third step!"))

        await workflow.run(State(input="Hello"))

    except WorkflowError:
        traceback.print_exc()
    except ValidationError:
        traceback.print_exc()


if __name__ == "__main__":
    asyncio.run(main())

```

_Source: [python/examples/workflows/simple.py](/python/examples/workflows/simple.py)_

### Multi-Step Workflow

This advanced example showcases a workflow that implements multiplication through repeated addition—demonstrating control flow, state manipulation, and conditional logic.

<!-- embedme examples/workflows/advanced.py -->

```py
import asyncio
from typing import Literal, TypeAlias

from pydantic import BaseModel, ValidationError

from beeai_framework.workflows.workflow import Workflow, WorkflowError, WorkflowReservedStepName


async def main() -> None:
    # State
    class State(BaseModel):
        x: int
        y: int
        abs_repetitions: int | None = None
        result: int | None = None

    WorkflowStep: TypeAlias = Literal["pre_process", "add_loop", "post_process"]

    def pre_process(state: State) -> WorkflowStep:
        print("pre_process")
        state.abs_repetitions = abs(state.y)
        return "add_loop"

    def add_loop(state: State) -> WorkflowStep | WorkflowReservedStepName:
        if state.abs_repetitions and state.abs_repetitions > 0:
            result = (state.result if state.result is not None else 0) + state.x
            abs_repetitions = (state.abs_repetitions if state.abs_repetitions is not None else 0) - 1
            print(f"add_loop: intermediate result {result}")
            state.abs_repetitions = abs_repetitions
            state.result = result
            return Workflow.SELF
        else:
            return "post_process"

    def post_process(state: State) -> WorkflowReservedStepName:
        print("post_process")
        if state.y < 0:
            result = -(state.result if state.result is not None else 0)
            state.result = result
        return Workflow.END

    try:
        multiplication_workflow = Workflow[State, WorkflowStep](name="MultiplicationWorkflow", schema=State)
        multiplication_workflow.add_step("pre_process", pre_process)
        multiplication_workflow.add_step("add_loop", add_loop)
        multiplication_workflow.add_step("post_process", post_process)

        response = await multiplication_workflow.run(State(x=8, y=5))
        print(f"result: {response.state.result}")

        response = await multiplication_workflow.run(State(x=8, y=-5))
        print(f"result: {response.state.result}")

    except WorkflowError as e:
        print(e)
    except ValidationError as e:
        print(e)


if __name__ == "__main__":
    asyncio.run(main())

```

_Source: [python/examples/workflows/advanced.py](/python/examples/workflows/advanced.py)_

This workflow demonstrates several powerful concepts:
- Implementing loops by returning `Workflow.SELF`
- Conditional transitions between steps
- Progressive state modification to accumulate results
- Sign handling through state transformation
- Type-safe step transitions using Literal types

---

## Advanced Features

### Workflow Nesting

Workflow nesting allows complex behaviors to be encapsulated as reusable components, enabling hierarchical composition of workflows. This promotes modularity, reusability, and better organization of complex agent logic.

<!-- embedme examples/workflows/nesting.py -->

```py
# Coming soon
```

_Source: [python/examples/workflows/nesting.py](/python/examples/workflows/nesting.py)_

### Multi-Agent Workflows

The multi-agent workflow pattern enables the orchestration of specialized agents that collaborate to solve complex problems. Each agent focuses on a specific domain or capability, with results combined by a coordinator agent.

<!-- embedme examples/workflows/multi_agents.py -->

```py
import asyncio
import traceback

from pydantic import ValidationError

from beeai_framework.agents.bee.agent import BeeAgentExecutionConfig
from beeai_framework.backend.chat import ChatModel
from beeai_framework.backend.message import UserMessage
from beeai_framework.memory import UnconstrainedMemory
from beeai_framework.tools.search.duckduckgo import DuckDuckGoSearchTool
from beeai_framework.tools.weather.openmeteo import OpenMeteoTool
from beeai_framework.workflows.agent import AgentFactoryInput, AgentWorkflow
from beeai_framework.workflows.workflow import WorkflowError


async def main() -> None:
    llm = ChatModel.from_name("ollama:granite3.1-dense:8b")

    try:
        workflow = AgentWorkflow(name="Smart assistant")
        workflow.add_agent(
            agent=AgentFactoryInput(
                name="WeatherForecaster",
                instructions="You are a weather assistant.",
                tools=[OpenMeteoTool()],
                llm=llm,
                execution=BeeAgentExecutionConfig(max_iterations=3),
            )
        )
        workflow.add_agent(
            agent=AgentFactoryInput(
                name="Researcher",
                instructions="You are a researcher assistant.",
                tools=[DuckDuckGoSearchTool()],
                llm=llm,
            )
        )
        workflow.add_agent(
            agent=AgentFactoryInput(
                name="Solver",
                instructions="""Your task is to provide the most useful final answer based on the assistants'
responses which all are relevant. Ignore those where assistant do not know.""",
                llm=llm,
            )
        )

        prompt = "What is the weather in New York?"
        memory = UnconstrainedMemory()
        await memory.add(UserMessage(content=prompt))
        response = await workflow.run(messages=memory.messages)
        print(f"result: {response.state.final_answer}")

    except WorkflowError:
        traceback.print_exc()
    except ValidationError:
        traceback.print_exc()


if __name__ == "__main__":
    asyncio.run(main())

```

_Source: [python/examples/workflows/multi_agents.py](/python/examples/workflows/multi_agents.py)_

This pattern demonstrates:

- Role specialization through focused agent configuration
- Efficient tool distribution to relevant specialists
- Parallel processing of different aspects of a query
- Synthesis of multiple expert perspectives into a cohesive response
- Declarative agent configuration using the `AgentFactoryInput` pattern

### Memory in Workflows

Integrating memory into workflows allows agents to maintain context across interactions, enabling conversational interfaces and stateful processing. This example demonstrates a simple conversational echo workflow with persistent memory.

<!-- embedme examples/workflows/memory.py -->

```py
import asyncio
import traceback

from pydantic import BaseModel, InstanceOf, ValidationError

from beeai_framework.backend.message import AssistantMessage, UserMessage
from beeai_framework.memory.unconstrained_memory import UnconstrainedMemory
from beeai_framework.workflows.workflow import Workflow, WorkflowError


async def main() -> None:
    # State with memory
    class State(BaseModel):
        memory: InstanceOf[UnconstrainedMemory]
        output: str | None = None

    async def echo(state: State) -> str:
        # Get the last message in memory
        last_message = state.memory.messages[-1]
        state.output = last_message.text[::-1]
        return Workflow.END

    try:
        memory = UnconstrainedMemory()
        workflow = Workflow(State)
        workflow.add_step("echo", echo)

        while True:
            # Add user message to memory
            await memory.add(UserMessage(content=input("User: ")))
            # Run workflow with memory
            response = await workflow.run(State(memory=memory))
            # Add assistant response to memory
            await memory.add(AssistantMessage(content=response.state.output))

            print("Assistant: ", response.state.output)
    except WorkflowError:
        traceback.print_exc()
    except ValidationError:
        traceback.print_exc()


if __name__ == "__main__":
    asyncio.run(main())

```

<<<<<<< HEAD
_Source: [examples/workflows/memory.py](/examples/workflows/memory.py)_

### Web Agent

<!-- embedme examples/workflows/web_agent.py -->

```py
import asyncio
import sys
import traceback

from langchain_community.utilities import SearxSearchWrapper
from pydantic import BaseModel, Field, ValidationError

from beeai_framework.adapters.ollama.backend.chat import OllamaChatModel
from beeai_framework.backend.chat import ChatModelOutput, ChatModelStructureOutput
from beeai_framework.backend.message import UserMessage
from beeai_framework.utils.templates import PromptTemplate
from beeai_framework.workflows.workflow import Workflow, WorkflowError


async def main() -> None:
    llm = OllamaChatModel("granite3.1-dense:8b")
    search = SearxSearchWrapper(searx_host="http://127.0.0.1:8888")

    class State(BaseModel):
        input: str
        search_results: str | None = None
        output: str | None = None

    class InputSchema(BaseModel):
        input: str

    class WebSearchQuery(BaseModel):
        search_query: str = Field(description="Search query.")

    class RAGSchema(InputSchema):
        input: str
        search_results: str

    async def web_search(state: State) -> str:
        print("Step: ", sys._getframe().f_code.co_name)
        prompt = PromptTemplate(
            schema=InputSchema,
            template="""
            Please create a web search query for the following input.
            Query: {{input}}""",
        ).render(InputSchema(input=state.input))

        output: ChatModelStructureOutput = await llm.create_structure(
            schema=WebSearchQuery, messages=[UserMessage(prompt)]
        )
        # TODO Why is object not of type schema T?
        state.search_results = search.run(f"current weather in {output.object['search_query']}")
        return Workflow.NEXT

    async def generate_output(state: State) -> str:
        print("Step: ", sys._getframe().f_code.co_name)

        prompt = PromptTemplate(
            schema=RAGSchema,
            template="""
    Use the following search results to answer the query accurately. If the results are irrelevant or insufficient, say 'I don't know.'

    Search Results:
    {{search_results}}

    Query: {{input}}
    """,  # noqa: E501
        ).render(RAGSchema(input=state.input, search_results=state.search_results or "No results available."))

        output: ChatModelOutput = await llm.create(messages=[UserMessage(prompt)])
        state.output = output.get_text_content()
        return Workflow.END

    try:
        # Define the structure of the workflow graph
        workflow = Workflow(State)
        workflow.add_step("web_search", web_search)
        workflow.add_step("generate_output", generate_output)

        # Execute the workflow
        result = await workflow.run(State(input="What is the demon core?"))

        print("\n*********************")
        print("Input: ", result.state.input)
        print("Agent: ", result.state.output)

    except WorkflowError:
        traceback.print_exc()
    except ValidationError:
        traceback.print_exc()


if __name__ == "__main__":
    asyncio.run(main())

```

_Source: [examples/workflows/web_agent.py](/examples/workflows/web_agent.py)_

### Multi-agent Content Creator
=======
_Source: [python/examples/workflows/memory.py](/python/examples/workflows/memory.py)_
>>>>>>> 2d7e6b9c

This pattern demonstrates:
- Integration of memory as a first-class citizen in workflow state
- Conversation loops that preserve context across interactions
- Bidirectional memory updating (reading recent messages, storing responses)
- Clean separation between the persistent memory and workflow-specific state

---

## Resources

- **Examples:**
  - [simple.py](/python/examples/workflows/simple.py) - Basic workflow example
  - [advanced.py](/python/examples/workflows/advanced.py) - More complex workflow with loops
  - [memory.py](/python/examples/workflows/memory.py) - Using memory in workflows
  - [multi_agents.py](/python/examples/workflows/multi_agents.py) - Multi-agent workflow
  - [workflows.ipynb](/python/examples/notebooks/workflows.ipynb) - Interactive notebook examples

- **Related Documentation:**
  - [Agents Documentation](/python/docs/agents.md)
  - [Memory Documentation](/python/docs/memory.md)
  - [Tools Documentation](/python/docs/tools.md)<|MERGE_RESOLUTION|>--- conflicted
+++ resolved
@@ -329,112 +329,7 @@
 
 ```
 
-<<<<<<< HEAD
-_Source: [examples/workflows/memory.py](/examples/workflows/memory.py)_
-
-### Web Agent
-
-<!-- embedme examples/workflows/web_agent.py -->
-
-```py
-import asyncio
-import sys
-import traceback
-
-from langchain_community.utilities import SearxSearchWrapper
-from pydantic import BaseModel, Field, ValidationError
-
-from beeai_framework.adapters.ollama.backend.chat import OllamaChatModel
-from beeai_framework.backend.chat import ChatModelOutput, ChatModelStructureOutput
-from beeai_framework.backend.message import UserMessage
-from beeai_framework.utils.templates import PromptTemplate
-from beeai_framework.workflows.workflow import Workflow, WorkflowError
-
-
-async def main() -> None:
-    llm = OllamaChatModel("granite3.1-dense:8b")
-    search = SearxSearchWrapper(searx_host="http://127.0.0.1:8888")
-
-    class State(BaseModel):
-        input: str
-        search_results: str | None = None
-        output: str | None = None
-
-    class InputSchema(BaseModel):
-        input: str
-
-    class WebSearchQuery(BaseModel):
-        search_query: str = Field(description="Search query.")
-
-    class RAGSchema(InputSchema):
-        input: str
-        search_results: str
-
-    async def web_search(state: State) -> str:
-        print("Step: ", sys._getframe().f_code.co_name)
-        prompt = PromptTemplate(
-            schema=InputSchema,
-            template="""
-            Please create a web search query for the following input.
-            Query: {{input}}""",
-        ).render(InputSchema(input=state.input))
-
-        output: ChatModelStructureOutput = await llm.create_structure(
-            schema=WebSearchQuery, messages=[UserMessage(prompt)]
-        )
-        # TODO Why is object not of type schema T?
-        state.search_results = search.run(f"current weather in {output.object['search_query']}")
-        return Workflow.NEXT
-
-    async def generate_output(state: State) -> str:
-        print("Step: ", sys._getframe().f_code.co_name)
-
-        prompt = PromptTemplate(
-            schema=RAGSchema,
-            template="""
-    Use the following search results to answer the query accurately. If the results are irrelevant or insufficient, say 'I don't know.'
-
-    Search Results:
-    {{search_results}}
-
-    Query: {{input}}
-    """,  # noqa: E501
-        ).render(RAGSchema(input=state.input, search_results=state.search_results or "No results available."))
-
-        output: ChatModelOutput = await llm.create(messages=[UserMessage(prompt)])
-        state.output = output.get_text_content()
-        return Workflow.END
-
-    try:
-        # Define the structure of the workflow graph
-        workflow = Workflow(State)
-        workflow.add_step("web_search", web_search)
-        workflow.add_step("generate_output", generate_output)
-
-        # Execute the workflow
-        result = await workflow.run(State(input="What is the demon core?"))
-
-        print("\n*********************")
-        print("Input: ", result.state.input)
-        print("Agent: ", result.state.output)
-
-    except WorkflowError:
-        traceback.print_exc()
-    except ValidationError:
-        traceback.print_exc()
-
-
-if __name__ == "__main__":
-    asyncio.run(main())
-
-```
-
-_Source: [examples/workflows/web_agent.py](/examples/workflows/web_agent.py)_
-
-### Multi-agent Content Creator
-=======
 _Source: [python/examples/workflows/memory.py](/python/examples/workflows/memory.py)_
->>>>>>> 2d7e6b9c
 
 This pattern demonstrates:
 - Integration of memory as a first-class citizen in workflow state
