<<<<<<< HEAD
## Unreleased

### Features

- Converted `ChatModel` into `Runnable` (#1019)

**Migration Guide**

The `ChatModel` class has undergone significant refactoring to implement the `Runnable` interface, requiring changes to how you interact with chat models.

**Key Changes:**

- `ChatModel` now extends `Runnable[ChatModelOutput]` instead of being a standalone class
- The `create()` method has been renamed to `run()`
- The `create_structure()` method has been collapsed into `run()` and it now supports streaming
- Method signatures have changed to align with the runnable pattern
- New `ChatModelOptions` typed dictionary for optional parameters

### Method Signature Changes

**Before**

```python
from beeai_framework.adapters.ollama import OllamaChatModel
from beeai_framework.backend import UserMessage

llm = OllamaChatModel("llama3.1")

# Old create method with keyword arguments
response = await llm.create(
    messages=[UserMessage("Hello")],
    tools=None,
    tool_choice=None,
    stream=False,
    max_tokens=1000,
    temperature=0.7
)
```

**After**

```python
from beeai_framework.adapters.ollama import OllamaChatModel
from beeai_framework.backend import UserMessage

llm = OllamaChatModel("llama3.1")

# New run method with positional messages argument
response = await llm.run(
    [UserMessage("Hello")],  # First positional argument
    tools=None,
    tool_choice=None,
    stream=False,
    max_tokens=1000,
    temperature=0.7
)
```

### Structured Generation Changes

**Before**

```python
# Old create_structure method
response = await llm.create_structure(
    schema=MyModel,
    messages=[UserMessage("Generate structured data")],
    max_retries=3
)
print(response.output_structured)
```

**After**

```python
# New run method with response_format
response = await llm.run(
    [UserMessage("Generate structured data")],
    response_format=MyModel,
    max_retries=3
)
print(response.output_structured)
```

IMPORTANT: If `response_format` is a Pydantic model, the `output_structured` will be the instance of it. Previously there was no such step.  

### Breaking Changes Summary

- **Method rename**: `create()` → `run()`, `create_structure()` → `run()`
- **Parameter structure**: Messages are now the first positional argument, `abort_signal` is now `signal`
- **Structured generation**: Use `response_format` parameter instead in the `run` method instead of `create_structure()` method
- **Class hierarchy**: `ChatModel` now extends `Runnable[ChatModelOutput]`
- **Type annotations**: New `ChatModelOptions` for optional parameters
=======
## python_v0.1.47 (2025-09-19)

### Bug Fixes

- **adapters**: update A2A Agent (#1112)
- **adapters**: correctly wrap the inner model in BeeAIPlatformChatModel (#1115)
- add missing retry for embeddings (#1110)
>>>>>>> 3aaf6f79

## python_v0.1.46 (2025-09-17)

### Bug Fixes

- **backend**: include tool_choice_support when cloning

### Features

- **adapters**: handle nested initialization of BeeAIPlatformChatModel (#1109)

## python_v0.1.45 (2025-09-15)

### Features

- **adapter**: add LangChain ChatModel integration (#1104)
- make yes/no in AskPermissionRequirement case-insensitive
- **adapters**: support BeeAIPlatform adapter and llm extension (#1098)
- support extensions in BeeAIPlatformAgent (#1091)

## python_v0.1.44 (2025-09-11)

### Bug Fixes

- type cast
- **logging**: prevent TypeError when during retry (#1093)
- **backend**: watsonx tool call streaming (#1085)

### Features

- **adapters**: use FormExtension in BeeAI Platform (#1099)
- **adapters**: support agents in MCP server (#1086)
- **emitter**: improve register/deregister mechanism (#849)
- **adapters**: add support for running the A2A server on multiple protocols (#1077)

## python_v0.1.43 (2025-09-05)

### Bug Fixes

- **agents**: handle an empty list of messages in RequirementAgent

### Features

- simplify and extend PromptTemplate (#1082)
- **tools**: propagate MCP errors (#1065)

## python_v0.1.42 (2025-09-02)

### Features

- Converted all `beeai_framework.agents` into “runnables,” modifying their `run` method signatures (#1013).

**Migration Guide**

This guide will help you update your codebase to the latest version. It outlines breaking changes and new features that may require updates to your application.  Agents now subclass a common `Runnable` interface.

Key changes:

- Agents require a positional `input: str | list[AnyMessage]` (first argument).
- Optional keyword options are defined in the new `AgentOptions` typed dictionary.
- Agent return types all derive from `AgentOutput`. This object contains a field `output: list[AnyMessage]` and a convenience property `last_message` that returns the last message in the output, with a fallback if none is defined.

**Before**

```python
response: RequirementAgentRunOutput = await agent.run(
    prompt="Write a step-by-step tutorial on how to bake bread",
    expected_output="The output should be an ordered list of steps. Each step should ideally be one sentence.",
    context="Assume that the user has no prior knowledge of baking.",
    execution=AgentExecutionConfig(max_iterations=8, max_retries_per_step=3, total_max_retries=10)
)
print(response.result.text) # the result is a message
print(response.answer_structured) # the result is a structured response (if the expected_output is a Pydantic model)
```

- The following return types have been renamed and should be updated as follows:
    - `TooCallingAgentRunOutput` → `TooCallingAgentOutput`
    - `ReActAgentRunOutput` → `ReActAgentOutput`
    - `RequirementsAgentRunOutput` → `RequirementsAgentOutput`

**After**

```python
response: RequirementAgentOutput = await agent.run(
    "Write a step-by-step tutorial on how to bake bread",
    expected_output="The output should be an ordered list of steps. Each step should ideally be one sentence.",
    backstory="Assume that the user has no prior knowledge of baking.",
    max_iterations=8, max_retries_per_step=3, total_max_retries=10
)
print(response.last_message.text) # the result is a message
# print(response.output) # a list of all messages that the agent produced
print(response.output_structured) # structured output, if any
```

### Adapters

- The internal BeeAI Platform agent factories were refactored to align with the new runnable input contract that the framework agents now implement. This affects agent initialization logic: instead of adding the messages from the task context to memory during agent memory initialization, these are now passed directly to the agent’s `run` interface, allowing agents to manage their own memory. Adapters are responsible only for creating and configuring memory.
- The following return types have been renamed and should be updated as follows:
    - `BeeAIPlatformAgentRunOutput` → `BeeAIPlatformAgentOutput`
    - `ACPAgentRunOutput` → `ACPAgentOutput`
    - `A2AAgentRunOutput` → `A2AAgentOutput`
    - `WatsonxOrchestrateAgentRunOutput` → `WatsonxOrchestrateAgentOutput`

### Other Changes

- Removed `ReActAgentRunOutput`, `RAGAgentOutput` (switched to `AgentOutput`)
- Removed `RAGAgentInput`


## python_v0.1.41 (2025-09-01)

### Bug Fixes

- **backend**: handle empty responses for Gemini (#1061)

### Features

- **serve**: interception support in BeeAI Platform (#1063)
- **serve**: support parallel agent runs (#1060)
- **serve**: add support for streamable-http in MCP (#1062)

## python_v0.1.40 (2025-08-29)

### Bug Fixes

- match nested events in GlobalTrajectoryMiddleware (#1057)

## python_v0.1.39 (2025-08-28)

### Features

- add retry logic to ChatModel (#1043)
- **tools**: improve Handoff tool (#1051)

## python_v0.1.38 (2025-08-27)

### Bug Fixes

- **backend**: initialize tool_choice in LiteLLM chat adapter (#1040)

### Features

- **adapters**: update agent's trajectory in BeeAI Platform (#1042)
- **agents**: improve tool error propagation in the RequirementAgent (#1041)


## python_v0.1.37 (2025-08-26)

### Bug Fixes

- **backend**: unify structured generation behavior across providers (#1038)
- **adapters**: fix trajectory for BeeAI platform (#1036)

### Features

- **serve**: switch BeeAIPlatform agent and server to beeai-sdk and a2a (#1004)

## python_v0.1.36 (2025-08-08)

### Bug Fixes

- **backend**: apply strict schema transformation (#996)
- **tools**: handle MCP client session cleanup (#990)

### Features

- improve serialization (#1001)
- introduce runnable interface (#982)
- **serve**: add memory manager (#983)
- **backend**: Vector store tool (#991)

## python_v0.1.35 (2025-08-06)

### Bug Fixes

- **agents**: exclude hidden tools from the system prompt (RequirementAgent) (#988)
- **backend**: correctly merge tool call chunks
- update error message for invalid tool choice
- **backend**: remove deprecated response_format.strict parameter
- **backend**: correctly processes streaming chunks (#973)

### Features

- **backend**: handle parallel tool calls (#986)
- **backend**: support dynamic loading of document processors (#979)
- **adapters**: add context_id based memory to A2A server (#975)
- **backend**: detect non-supported tool choice values (#977)
- **rag**: add text splitter backend class (#974)

## python_v0.1.34 (2025-08-01)

### Bug Fixes

- **adapters**: handle A2A updates (#968)
- **adapters**: do not send task_id for multiple runs (#967)
- **agents**: prevent tool duplication in RequirementAgent rules

## python_v0.1.33 (2025-07-31)

### Bug Fixes

- **backend**: handle costs for non registered models
- **adapters**: remove completion_cost by _hidden_params['response_cost']
- **tools**: exclude the last tool call message during handoff (#964)
- **agents**: copy middlewares when cloning in the RequirementAgent
- **adapters**: handle empty responses for Google Gemini models (#961)

### Features

- **backend**: add response cost to the ChatModelOutput
- address issues
- define the input and output costs on CostBreakdown when returning ChatModelOutput
- **adapters**: add completion_cost from LiteLLM
- **rag**: add document loader (#962)
- **agents**: add abort signal to RequirementAgent #960
- **adapters**: add Google Gemini backend (#939)
- **adapters**: upgrade A2A (#951)

## python_v0.1.32 (2025-07-23)

### Bug Fixes

- **adapters**: correctly propagate watsonx orchestrate events (#947)

### Features

- **backend**: initialize RAG module and agent (#890)
- **adapters**: add state support for Watsonx integration (#948)

## python_v0.1.31 (2025-07-18)

### Bug Fixes

- **internals**: avoid recursion errors when handling empty JSON Schema objects (#929)
- **tools**: handle MCPTool termination (#927)
- MCP client unpacking error (#922)
- remove mypy path in project config (#925)
- **backend**: correctly propagate api_base/base_url in OllamaEmbeddingModel
- **internals**: omit top-level undefines in to_json
- **internals**: prevent piping nested events
- **tools**: correctly serialize the tool's input in events
- **adapters**: fix MCP server (#917)

### Features

- **backend**: update tool choice support for OpenAI compatible endpoints (#933)
- **tools**: switch from duckduckgo-search to ddgs (#932)
- **agents**: add init event to the Requirement class, extend RequirementAgent interfaces (#930)
- prevent sorting keys for JSON schemas
- improve JSONSchemaModel parsing capabilities (#918)

## python_v0.1.30 (2025-07-09)

### Bug Fixes

- **internals**: handle optional fields and types correctly in MCP JSON schema parsing (#902)
- **backend**: add missing usage data during streaming (#910)
- **tools**: fix session in MCP tool (#901)
- **adapters**: prevent duplicate registration on module reload
- **adapters**: ACP invalid type

### Features

- **tools**: allow to disable SSL proxy verify in DDG
- **adapters**: add async serve version for ACP (#914)
- switch to Mise (#908)
- **adapters**: adding Groq adapter embedding and modifiying associated docs (#907)
- **tools**: allow proxy to be set via environment variable in DDG
- **adapters**: update A2A integration
- **adapters**: add RequirementAgent support for A2A

## python_v0.1.29 (2025-07-02)

### Bug Fixes

- acp-sdk import

## python_v0.1.28 (2025-07-02)

### Bug Fixes

- **adapters**: handle result of the RequirementAgent

## python_v0.1.27 (2025-07-01)

### Bug Fixes

- put back accidental changes
- resolve CI failures for PR
- **adapters**: agent's return type in the A2AServer
- **adapters**: agent's return type in the ACPServer
- **agents**: add 'result' field to RequirementAgent's output for backward compatibility

### Features

- **adapters**: add IBM watsonx Orchestrate integration (#897)
- add support for oneOf/anyOf modifiers in the JSONSchemaModel (#896)

## python_v0.1.26 (2025-06-26)

### Bug Fixes

- **agents**: remove extra new lines in the system prompt (RequirementAgent)
- **backend**: remove non-supported tool choice for strict environments
- set value for aliases in embedding model (#888)

### Features

- **adapters**: add Mistral AI backend provider
- **tools**: switch to httpx from requests in OpenMeteoTool, add proxy support
- **tools**: update description of the ThinkTool
- **tools**: ignore case sensitivity for OpenMeteoTool's temperature_unit parameter
- **tools**: update description of the WikipediaTool
- **agents**: update cycle prevention mechanism
- **adapters**: update ACP
- **backend**: allow to set headers for Ollama via ENV
- update logging in TrajectoryMiddleware

## python_v0.1.25 (2025-06-13)

### Bug Fixes

- **internals**: correctly abort tasks
- **agents**: correctly handle the 'force_at_step' argument in ConditionalRequirement
- properly invoke sync and async callbacks in runs (#883)

### Features

- add context dependent IO support (#886)
- **agents**: update RequirementAgent system prompt
- **internals**: execute sync callbacks in threads
- **agents**: add 'force_prevent_stop' attribute to ConditionalRequirement
- **agents**: update the behaviour of 'forced' attribute in RequirementAgent
- **tools**: simplify the Wikipedia tool
- **backend**: add text completion support for OpenAI (#871)
- add middleware arg to the core modules (#880)

## python_v0.1.24 (2025-06-08)

### Features

- **agents**: improve RequirementAgent interfaces, examples, docs (#878)
- expose watsonx embedding model (#877)
- **backend**: Support OpenAI embedding models (#873)
- **agents**: allow RequirementAgent to be exposed via ACP,BeeAIPlatform and A2A

## python_v0.1.23 (2025-06-03)

### Bug Fixes

- update import in GlobalTrajectoryMiddleware

## python_v0.1.22 (2025-06-03)

### Bug Fixes

- **agent**: Enable parser options in python like they are enabled in typescript (#856)

### Features

- **agents**: add experimental RequirementAgent (#852)
- **providers**: add session support for ACP (#854)
- **adapters**: add A2A remote agent (#845)
- **adapters**: Add initial EmbeddingModel adapters (#814)

## python_v0.1.21 (2025-05-15)

### Features

- **adapters**: add validation checks for ACP and BeeAI Platform (#838)
- **adapters**: introduce ACP and BeeAIPlatform serve integrations (#833)
- **adapters**: add MCP server adapter (#830)
- **agents**: prevent cycles in ToolCallingAgent (#832)
- **adapters**: add support for ACP servers (#808)

## python_v0.1.20 (2025-05-06)

### Bug Fixes

- **backend**: update types for chat model parameters (#806)

### Features

- **workflows**: extend AgentWorkflow state
- **backend**: detect invalid tool calls due to the max token constraint (#820)
- **tools**: improve schema parsing in OpenAPITool (#815)
- **agents**: add save_intermediate_steps to AgentWorkflow

## python_v0.1.19 (2025-04-29)

### Features

- **agent**: migrate to newer ACP SDK in RemoteAgent (#794)
- **backend**: Add EmbeddingModel (#787)
- **backend**: add the ability to change the strictness of a tool input and response format schema (#795)

## python_v0.1.18 (2025-04-23)

### Bug Fixes

- **backend**: make ChatModel temperature a float instead of int (#784)

### Features

- **backend**: improve settings propagation and env loading (#790)
- **tools**: improve type hints for JSONToolOutput (#785)

## python_v0.1.17 (2025-04-18)

### Bug Fixes

- context var storage cleanup (#775)
- update event meta context type

### Features

- allow consuming Run instance as an async generator (#778)

## python_v0.1.16 (2025-04-16)

### Bug Fixes

- **adapters**: use text content for system messages to satisfy Groq (#768)
- prevent type error when cloning ChatModel (#760)

### Features

- **tools**: Add OpenAPITool (#747)

## python_v0.1.15 (2025-04-14)

### Bug Fixes

- **adapters**: update tool_choice list in Watsonx (#759)
- **adapters**: handle tool structured fallback in Watsonx

## python_v0.1.14 (2025-04-04)

### Bug Fixes

- **agents**: avoid message duplication in ToolCallingAgent (#728)
- **agents**: remove extra ` in the group_id (#726)

### Features

- add cloneable protocol and implement clone method (#705)

## python_v0.1.13 (2025-04-03)

### Bug Fixes

- **adapter**: use api_base instead of url in WatsonxChatModel (#720)

### Features

- **agents**: enforce tool usage in ToolCallingAgent (#721)
- **backend**: disable loading of external cost map in LiteLLM by default (#723)

## python_v0.1.12 (2025-04-01)

### BREAKING CHANGE

- Removed ability to import classes from beeai_framework without a path
- Moved AbortSignal from beeai_framework.cancellation to beeai_framework.utils
- Moved MCPTool from beeai_framework.tools.mcp_tools to beeai_framework.tools.mcp

### Refactor

- clarify public API (#711)

## python_v0.1.11 (2025-03-28)

### Refactor

- **examples**: improve python_tool.py example readability (#696)
- **agents**: rework agent templates API (#681)

### Bug Fixes

- **templates**: resolve Pydantic deprecation warning (#698)
- **tools**: SandboxTool fails when run by an agent (#684)

### Features

- **backend**: add fallback to structured decoding for environments lacking tool calling support

## python_v0.1.10 (2025-03-26)

### Bug Fixes

- **agents**: respect the stream parameter in the ReActAgent (#666)

### Features

- **tools**: add SandboxTool (#669)
- adding cache to ChatModel and Tool (#627)
- **adapters**: Add support for extra headers to more backend providers (#661)
- **backend**: add support for images (#664)
- **agents**: Granite sample now loops for chat (#663)
- **tools**: Add code interpreter (#583)

## python_v0.1.9 (2025-03-24)

### Bug Fixes

- **backend**: handle empty tool calls for vLLM (#644)

### Features

- **workflows**: add ability to pass agent instance to AgentWorkflow (#641)
- **backend**: add tool_choice parameter (#645)
- **instrumentation**: remove instrumentation module and switch to openinference (#628) (#642)

## python_v0.1.8 (2025-03-19)

### Bug Fixes

- **adapters**: actually return usage in ChatModelOutput (#613)
- **emitter**: propagate errors from user callbacks (#608)
- **tools**: update events definition to pass Pydantic validation (#606)

### Features

- **backend**: simplify chat model configuration (#623)
- cache implemenation & test (#602)
- **agents**: improve ToolCallingAgent (#619)
- **tools**: improve OpenMeteo input schema (#620)
- improve error output with context (#601)
- **backend**: align backend environment variable usage with typescript (#594)

## python_v0.1.7 (2025-03-17)

### Bug Fixes

- **agents**: retry if tool does not exist in ToolCallingAgent (#600)
- **backend**: do not use OpenAI strict response format for Ollama (#598)
- handle compositional schemas in JSONSchemaModel (#599)
- **backend**: do not pass empty tool calls to Watsonx (#597)

## python_v0.1.6 (2025-03-14)

### Bug Fixes

- **tools**: avoid session management in MCPTool (#589)

### Features

- **agents**: improve ToolCallingAgent performance (#593)

## python_v0.1.5 (2025-03-13)

## Features

- **agents** Added Tool Calling Agent (#551)
- **workflows** Rework Agent Workflow (#554)
- **agents** Added **Run.on()** for event callbacks (#516)
- **adapters** Support for Azure OpenAI (#514)
- **adapters** Support for Anthropic (#522)
- **adapters** Support additional headers for OpenAI (#533)

## Bug Fixes

- **emitter** `*.*` matcher to correctly match all events and nested events (#515)
- **tools** handle non-existing locations in OpenMeteo tool (#513)
- **backend** LiteLLM Event Loop Closed Error (#523)
- **tools** MCP tool error (#570)

## Code Quality

- Added types for emitter events (#581)
- Added static type checking with `mypy` (#565)
- Improved error messages across the framework (#519)
- Reworked base agent run and run context (#562)
- Cleaned up dependencies (#526)

## Documentation

- Added MCP tool tutorial (#555)
- Fixed numerous broken links (#544, #560)
- Added multiple examples (e.g., observability) (#560, #535)

## Testing & CI

- Added link checker to verify documentation links (#542, #568)
- Addressed failing end-to-end tests (#508)

## Migration Guide

This guide will help you update your codebase to the latest version. It outlines breaking changes and new features which may require updates to your application.

### Type Checking

Static type checking with `mypy` was added to improve code quality and catch errors earlier. If you plan contributing to the project please be aware of these changes:

- Mypy validation is now part of CI and will check type correctness
- Consider running `poe type-check` locally before submitting PRs

### Agent Framework Changes

#### BaseAgent Generics

The `BaseAgent` class now uses generics for improved type safety. If you've created custom agents that extend `BaseAgent`, you'll need to update your class definitions to specify the appropriate types:

```python
# Before
class MyCustomAgent(BaseAgent):
    ...

# After
class MyCustomAgent(BaseAgent[MyCustomAgentRunOutput]):
    ...
```

> **NOTE**: See a complete example here: https://github.com/i-am-bee/beeai-framework/blob/main/python/examples/agents/custom_agent.py

#### Agent Run and RunContext

Agent `Run` and `RunContext` have been refactored. Take note of the changes and update that may be required:

1. Check for changes in the RunContext API if you access it directly
2. Review any custom agent implementations that override run-related methods

#### Tool Calling Agent

A new tool calling agent has been added. If you were calling tools, consider migrating to `ToolCallingAgent` which provides:

- Standardized tool calling patterns
- Better integration with the framework
- Improved error handling for tool operations

### Run.on Event API

The new `Run.on` API provides a simpler way to listen to emitted events:

```python
# Before
def print_events(data, event):
    print(data)

def observer(emitter: Emitter):
    emitter.on("*", print_events)

agent = ReActAgent(...)
resppnse = agent.run(...).observe(observer)

# After
def print_events(data, event):
    print(data)

agent = ReActAgent(...)
resppnse = agent.run(...).on("*", print_events)
```

This new API supplements the `Run.observe`. The `Run.observe` continues to be available and can be used, but you may consider migrating any existing event observers to use this more direct approach.

### New Adapter Support

#### Anthropic Support

If you've been waiting for Anthropic model support, you can now use it in the Python framework:

```python
from beeai_framework.adapters.anthropic.backend.chat import AnthropicChatModel
from beeai_framework.backend.message import UserMessage

async def anthropic_from_name() -> None:
    llm = AnthropicChatModel("claude-3-haiku-20240307")
    user_message = UserMessage("what states are part of New England?")
    response = await llm.create(messages=[user_message])
    print(response.get_text_content())
```

#### Azure OpenAI Support

Similarly, the Python framework now supports Azure OpenAI:

```python
from beeai_framework.adapters.azure_openai.backend.chat import AzureOpenAIChatModel
from beeai_framework.backend.message import UserMessage

async def azure_openai_sync() -> None:
    llm = AzureOpenAIChatModel("gpt-4o-mini")
    user_message = UserMessage("what is the capital of Massachusetts?")
    response = await llm.create(messages=[user_message])
    print(response.get_text_content())
```

### Emitter Changes

The "match all nested" matcher (i.e., `*.*`) behavior has been fixed. If you were relying on this specific matching patterns, verify that your event handling still works as expected.

### OpenMeteo Tool

If you're using the `OpenMeteo` tool, it now handles non-existing locations more gracefully. Please revisit any error handling around location lookups in your code.

### Workflow Arguments

The workflow `add_agent()` method has been improved to accept keyword arguments.. Review any `workflow.add_agent(..)` you may be using to take advantage of these improvements:

```python
# Before
workflow.add_agent(agent=AgentFactoryInput(name="Agent name", tools=[], llm=chat_model))

# After
workflow.add_agent(name="Agent name", tools=[], llm=chat_model)
```

## python_v0.1.4 (2025-03-06)

### Refactor

- rename Bee agent to ReAct agent (#505)
- move logger to the root (#504)
- update user-facing event data to all be dict and add docs (#431)
- **agents**: remove Bee branding from BaseAgent (#440)

### Bug Fixes

- improve decorated tool output (#499)
- **backend**: correctly merge inference parameters (#496)
- **backend**: tool calling, unify message content (#475)
- **backend**: correctly merge inference parameters (#486)
- **tools**: make emitter required (#461)
- **workflows**: handle relative steps (#463)

### Features

- **adapters**: add Amazon Bedrock support (#466)
- **examples**: adds logger examples and updates docs (#494)
- **internals**: construct Pydantic model from JSON Schema (#502)
- **adapters**: Add Google VertexAI support (#469)
- **tools**: add MCP tool (#481)
- langchain tool (#474)
- **examples**: templates examples ts parity (#480)
- **examples**: adds error examples and updates error docs (#490)
- **agents**: simplify variable usage in prompt templates (#484)
- improve PromptTemplate.render API (#476)
- **examples**: Add custom_agent and bee_advanced examples (#462)
- **agents**: handle message formatting (#470)
- **adapters**: Add xAI backend (#445) (#446)

## python_v0.1.3 (2025-03-03)

### Features

- **adapters** add Groq backend support (#450)

### Bug Fixes

- **agents**: handle native tool calling and retries (#456)
- disregard unset params (#459)
- chatmodel params None (#458)
- pass chatmodel config parameters (#457)
- **tools**: async _run (#452)

## python_v0.1.2 (2025-02-28)

### Refactor

- update public facing APIs to be more pythonic (#397)

### Bug Fixes

- missed review from #397 (#430)
- **agents**: state transitions
- **agents**: propagate tool output to the state
- env var access
- corrections in error class (#409)
- **backend**: watsonx tools (#405)
- ability to specify external Ollama server (#389)
- update some type hints (#381)
- pass through chatmodel params (#382)

### Features

- add runcontext + retryable + emitter to tool (#429)
- add runcontext and emitter to workflow (#416)
- **tools**: wikipedia handle empty results
- **agents**: add granite runner
- **backend**: add tool calling support
- improve error handling (#418)
- **templates**: add fork method for templates (#380)
- improve pre-commit hooks (#404)
- OpenAI chat model (#395)
- retryable implementation (#363)
- typings and error propagating (#383)

## python_v0.1.1 (2025-02-21)

### Refactor

- **examples**: bring agent examples to ts parity (#343)

### Bug Fixes

- apply suggestions from mypy (#369)
- various bug fixes (#361)
- emit parsed react elements (#360)
- debugging pass over example notebooks (#342)

### Features

- **parsers**: add line prefix parser (#359)

## python_v0.1.0 (2025-02-19)

### Features

- init python package<|MERGE_RESOLUTION|>--- conflicted
+++ resolved
@@ -1,4 +1,3 @@
-<<<<<<< HEAD
 ## Unreleased
 
 ### Features
@@ -92,7 +91,8 @@
 - **Structured generation**: Use `response_format` parameter instead in the `run` method instead of `create_structure()` method
 - **Class hierarchy**: `ChatModel` now extends `Runnable[ChatModelOutput]`
 - **Type annotations**: New `ChatModelOptions` for optional parameters
-=======
+
+
 ## python_v0.1.47 (2025-09-19)
 
 ### Bug Fixes
@@ -100,7 +100,7 @@
 - **adapters**: update A2A Agent (#1112)
 - **adapters**: correctly wrap the inner model in BeeAIPlatformChatModel (#1115)
 - add missing retry for embeddings (#1110)
->>>>>>> 3aaf6f79
+
 
 ## python_v0.1.46 (2025-09-17)
 
