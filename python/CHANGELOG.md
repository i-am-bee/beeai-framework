<<<<<<< HEAD
=======
## python_v0.1.68 (2025-11-19)

### Bug Fixes

- **backend**: improve cloning and add tests (#1311)

### Features

- **backend**: handle streamed tool calls without ID (#1312)

>>>>>>> 01f5236f
## python_v0.1.67 (2025-11-18)

### Bug Fixes

- broken caching

### Features

- **backend**: auto repair produced json
- **agents**: add reason to a rule when using Requirements (#1289)
- **backend**: auto fix malformed tool calls (#1291)
- **tools**: remove next_step from the ThinkTool (#1303)
- **middlewares**: add custom message formatter to the GlobalTrajectoryMiddleware (#1287)

## python_v0.1.66 (2025-11-11)

### Bug Fixes

- **backend**: extract content from the last corrupted chat output chunk

### Features

- **tools**: add method to create OpenAPITool from URL (#1284)
- **tools**: redefine cloning (#1283)
- **backend**: handle incomplete Unicode chunks while streaming (#1279)

## python_v0.1.65 (2025-11-06)

### Bug Fixes

- **adapters**: agent card url can be provided in agent's metadata (#1276)

### Features

- **adapters**: add nested trajectory support for AgentStack (#1273)
- **agent**: improve typing for ConditionalRequirement

## python_v0.1.64 (2025-11-05)

### Bug Fixes

- **tools**: correctly clone the HandoffTool
- **tools**: correctly clone the HandoffTool

### Features

- **adapters**: add host parameter for A2A (#1269)
- **tools**: sanitize name attribute in the HandoffTool
- **agents**: propagate memory to the context in ReactAgent
- **tools**: improve error handling in HandoffTool
- **middlewares**: emit events from GlobalTrajectoryMiddleware (#1272)
- **middlewares**: propagate updates from StreamToolCallMiddleware without streaming

## python_v0.1.62 (2025-11-03)

### Bug Fixes

- relax version of cachetools dependency
- **adapters**: prevent importing extra dependencies when using OpenAI Chat Model (#1263)

### Features

- **adapters**: filter agents by state (#1258)
- **adapters**: support exposing PromptTemplate in the MCP Server (#1260)
- **adapters**: add aserve method for MCP Server

## python_v0.1.61 (2025-10-30)

### Features

- rename BeeAIPlatform to AgentStack (#1256)
- **adapters**: add default tools settings for the platform agents (#1223)

## python_v0.1.60 (2025-10-29)

### Bug Fixes

- **adapter**: Fix context in BeeAIPlatformAgent (#1247)

### Features

- **backend**: auto retry on empty/malformed response (#1253)
- **serve**: enable streamable-http for MCPServer (#1251)
- **tools**: add smart parsing for MCP Tool Output (#1250)
- **adapters**: handle device identification in Transformers
- **tools**: handle commas in location name in the OpenMeteo tool
- improve error context serialization
- **adapters**: propagate strict tool call parsing config for LangChain
- **backend**: handle double-escaped tool calls (#1241)

## python_v0.1.59 (2025-10-27)

### Bug Fixes

- **adapters**: add missing meta property for A2A/BeeAI Platform Agents (#1243)
- **adapters**: handle missing messages in BeeAIPlatform (#1237)
- parse streamed tool calls with stream_stable=True
- **adapters**: correct decorator order in ChatToolFunctionDefinition (#1234)

### Features

- **adapters**: update BeeAI SDK (#1231)

## python_v0.1.58 (2025-10-23)

### Bug Fixes

- **serve**: properly serialize a tool output when using MCP (#1219)
- **adapters**: properly handle BeeAIPlatform LLM provider
- **adapters**: handle unsupported JSON Schema keywords (#1216)

### Features

- **adapters**: propagate provider specific parameters in BeeAIPlatformChatModel (#1225)
- **adapters**: add OpenAI Chat Completion / Responses serve module (#1182)
- **adapters**: add new parameters to A2A Agent (#1224)
- **backend**: add more excluded JSON Schema keywords to Groq

## python_v0.1.57 (2025-10-20)

### Bug Fixes

- **emitter**: class method reference matching (#1209)
- **agents**: requirement tool visibility regression (#1204)
- **emitter**: handle cleanups when cloning (#1211)

### Features

- **adapters**: add A2A server context (#1207)

## python_v0.1.56 (2025-10-14)

### Bug Fixes

- **backend**: remove property decorator from computed_field (#1191)
- **agents**: prevent duplications of tokens while streaming an answer (#1188)

### Features

- **adapters**: add tool choice mapping to all providers in the platform (#1185)
- **adapters**: update clone method in LangChainChatModel (#1189)

## python_v0.1.55 (2025-10-09)

### Bug Fixes

- **backend**: properly propagate file content type
- **adapters**: set default timeout for A2A Client (#1184)
- update uvicorn version (#1180)

### Features

- **agents**: stream final answer in the RequirementAgent (#1178)
- **agents**: propagate retry parameters to the LLM in the RequirementAgent
- support more message content types (#1150)

## python_v0.1.53 (2025-10-03)

### Bug Fixes

- **internals**: handle conversion of more complex schemas (#1168)

### Features

- **adapters**: add dynamic registration of BeeAI Platform extensions (#1162)
- **emitter**: allow to set priorities for listeners (#1170)
- **adapters**: add tools metadata to BeeAIPlatformServer (#1166)

## python_v0.1.52 (2025-10-01)

### Bug Fixes

- **internals**: fix serialization of lists/sets
- **internals**: fix serialization of lists/sets (#1161)
- **tools**: adjust typings for MCPTool to accept streamablehttp_client
- **backend**: prevent propagating internal parameters to the request

### Features

- **tools**: allow HandoffTool to accept any runnable (#1158)

## python_v0.1.51 (2025-09-30)

### Bug Fixes

- **adapters**: correctly propagate Google VertexAI parameters (#1146)

### Features

- **adapters**: add Transformers ChatModel support (#1087)
- **backend**: add validate_response_format flag for structured outputs in ChatModel (#1156)
- **agents**: make RequirementAgent stable (#1143)
- **adapters**: add serve factories for Runnables (#1139)

## python_v0.1.50 (2025-09-26)

### Bug Fixes

- temporary pin uvicorn version (#1141)
- **tools**: fix MCP tool hanging when server not running (#1137)

### Features

- **agents**: updates to RequirementAgent (#1128)
- **adapters**: update A2AServer and events (#1130)
- **tools**: flatten outputs from the MCP servers (#1138)

## python_v0.1.49 (2025-09-22)

### Features

- convert `ChatModel` into `Runnable` (#1111)

**Migration Guide**

The `ChatModel` class has undergone significant refactoring to implement the `Runnable` interface, requiring changes to how you interact with chat models.

Key Changes:

- `ChatModel` now extends `Runnable[ChatModelOutput]` instead of being a standalone class.
- The `ChatModel.create()` method has been renamed to `ChatModel.run()`. Keyword arguments are defined in `ChatModelOptions` typed dictionary.
- The `ChatModel.create_structure()` method has been collapsed into `ChatModel.run()`, and it now supports streaming.
- Method signatures have changed to align with the runnable pattern.


**Before**

```python
from beeai_framework.adapters.ollama import OllamaChatModel
from beeai_framework.backend import UserMessage

llm = OllamaChatModel("llama3.1")

# Old create method with keyword arguments
response = await llm.create(
    messages=[UserMessage("Hello")],
    tools=None,
    tool_choice=None,
    stream=False,
    max_tokens=1000,
    temperature=0.7
)
```

**After**

```python
from beeai_framework.adapters.ollama import OllamaChatModel
from beeai_framework.backend import UserMessage

llm = OllamaChatModel("llama3.1")

# New run method with positional messages argument
response = await llm.run(
    [UserMessage("Hello")],  # First positional argument
    tools=None,
    tool_choice=None,
    stream=False,
    max_tokens=1000,
    temperature=0.7
)
```

#### Structured Generation Changes

**Before**

```python
class PersonModel(BaseModel):
    name: str
    age: int

response = await llm.create_structure(
    messages=[UserMessage("Generate a person profile")],
    schema=PersonModel
)
person = PersonModel.model_validate(response.output_structured)
print(response.name, person.age)
```

**After**

```python
class PersonModel(BaseModel):
    name: str
    age: int

response = await llm.run(
    [UserMessage("Generate structured data")],
    response_format=PersonModel
)
person = response.output_structured
print(response.name, person.age)
```

IMPORTANT: If `response_format` is a Pydantic model, the `output_structured` will be the instance of it. Previously there was no such step.  


## python_v0.1.48 (2025-09-22)

### Bug Fixes

- **backend**: correctly serialize response_format (#1121)
- **adapters**: handle unknown providers in BeeAIPlatformChatModel

### Features

- **adapters**: handle form cancellation in BeeAIPlatformServer (#1118)

## python_v0.1.47 (2025-09-19)

### Bug Fixes

- **adapters**: update A2A Agent (#1112)
- **adapters**: correctly wrap the inner model in BeeAIPlatformChatModel (#1115)
- add missing retry for embeddings (#1110)


## python_v0.1.46 (2025-09-17)

### Bug Fixes

- **backend**: include tool_choice_support when cloning

### Features

- **adapters**: handle nested initialization of BeeAIPlatformChatModel (#1109)

## python_v0.1.45 (2025-09-15)

### Features

- **adapter**: add LangChain ChatModel integration (#1104)
- make yes/no in AskPermissionRequirement case-insensitive
- **adapters**: support BeeAIPlatform adapter and llm extension (#1098)
- support extensions in BeeAIPlatformAgent (#1091)

## python_v0.1.44 (2025-09-11)

### Bug Fixes

- type cast
- **logging**: prevent TypeError when during retry (#1093)
- **backend**: watsonx tool call streaming (#1085)

### Features

- **adapters**: use FormExtension in BeeAI Platform (#1099)
- **adapters**: support agents in MCP server (#1086)
- **emitter**: improve register/deregister mechanism (#849)
- **adapters**: add support for running the A2A server on multiple protocols (#1077)

## python_v0.1.43 (2025-09-05)

### Bug Fixes

- **agents**: handle an empty list of messages in RequirementAgent

### Features

- simplify and extend PromptTemplate (#1082)
- **tools**: propagate MCP errors (#1065)

## python_v0.1.42 (2025-09-02)

### Features

- Converted all `beeai_framework.agents` into “runnables,” modifying their `run` method signatures (#1013).

**Migration Guide**

This guide will help you update your codebase to the latest version. It outlines breaking changes and new features that may require updates to your application.  Agents now subclass a common `Runnable` interface.

Key changes:

- Agents require a positional `input: str | list[AnyMessage]` (first argument).
- Optional keyword options are defined in the new `AgentOptions` typed dictionary.
- Agent return types all derive from `AgentOutput`. This object contains a field `output: list[AnyMessage]` and a convenience property `last_message` that returns the last message in the output, with a fallback if none is defined.

**Before**

```python
response: RequirementAgentRunOutput = await agent.run(
    prompt="Write a step-by-step tutorial on how to bake bread",
    expected_output="The output should be an ordered list of steps. Each step should ideally be one sentence.",
    context="Assume that the user has no prior knowledge of baking.",
    execution=AgentExecutionConfig(max_iterations=8, max_retries_per_step=3, total_max_retries=10)
)
print(response.result.text) # the result is a message
print(response.answer_structured) # the result is a structured response (if the expected_output is a Pydantic model)
```

- The following return types have been renamed and should be updated as follows:
    - `TooCallingAgentRunOutput` → `TooCallingAgentOutput`
    - `ReActAgentRunOutput` → `ReActAgentOutput`
    - `RequirementsAgentRunOutput` → `RequirementsAgentOutput`

**After**

```python
response: RequirementAgentOutput = await agent.run(
    "Write a step-by-step tutorial on how to bake bread",
    expected_output="The output should be an ordered list of steps. Each step should ideally be one sentence.",
    backstory="Assume that the user has no prior knowledge of baking.",
    max_iterations=8, max_retries_per_step=3, total_max_retries=10
)
print(response.last_message.text) # the result is a message
# print(response.output) # a list of all messages that the agent produced
print(response.output_structured) # structured output, if any
```

### Adapters

- The internal BeeAI Platform agent factories were refactored to align with the new runnable input contract that the framework agents now implement. This affects agent initialization logic: instead of adding the messages from the task context to memory during agent memory initialization, these are now passed directly to the agent’s `run` interface, allowing agents to manage their own memory. Adapters are responsible only for creating and configuring memory.
- The following return types have been renamed and should be updated as follows:
    - `BeeAIPlatformAgentRunOutput` → `BeeAIPlatformAgentOutput`
    - `ACPAgentRunOutput` → `ACPAgentOutput`
    - `A2AAgentRunOutput` → `A2AAgentOutput`
    - `WatsonxOrchestrateAgentRunOutput` → `WatsonxOrchestrateAgentOutput`

### Other Changes

- Removed `ReActAgentRunOutput`, `RAGAgentOutput` (switched to `AgentOutput`)
- Removed `RAGAgentInput`


## python_v0.1.41 (2025-09-01)

### Bug Fixes

- **backend**: handle empty responses for Gemini (#1061)

### Features

- **serve**: interception support in BeeAI Platform (#1063)
- **serve**: support parallel agent runs (#1060)
- **serve**: add support for streamable-http in MCP (#1062)

## python_v0.1.40 (2025-08-29)

### Bug Fixes

- match nested events in GlobalTrajectoryMiddleware (#1057)

## python_v0.1.39 (2025-08-28)

### Features

- add retry logic to ChatModel (#1043)
- **tools**: improve Handoff tool (#1051)

## python_v0.1.38 (2025-08-27)

### Bug Fixes

- **backend**: initialize tool_choice in LiteLLM chat adapter (#1040)

### Features

- **adapters**: update agent's trajectory in BeeAI Platform (#1042)
- **agents**: improve tool error propagation in the RequirementAgent (#1041)


## python_v0.1.37 (2025-08-26)

### Bug Fixes

- **backend**: unify structured generation behavior across providers (#1038)
- **adapters**: fix trajectory for BeeAI platform (#1036)

### Features

- **serve**: switch BeeAIPlatform agent and server to beeai-sdk and a2a (#1004)

## python_v0.1.36 (2025-08-08)

### Bug Fixes

- **backend**: apply strict schema transformation (#996)
- **tools**: handle MCP client session cleanup (#990)

### Features

- improve serialization (#1001)
- introduce runnable interface (#982)
- **serve**: add memory manager (#983)
- **backend**: Vector store tool (#991)

## python_v0.1.35 (2025-08-06)

### Bug Fixes

- **agents**: exclude hidden tools from the system prompt (RequirementAgent) (#988)
- **backend**: correctly merge tool call chunks
- update error message for invalid tool choice
- **backend**: remove deprecated response_format.strict parameter
- **backend**: correctly processes streaming chunks (#973)

### Features

- **backend**: handle parallel tool calls (#986)
- **backend**: support dynamic loading of document processors (#979)
- **adapters**: add context_id based memory to A2A server (#975)
- **backend**: detect non-supported tool choice values (#977)
- **rag**: add text splitter backend class (#974)

## python_v0.1.34 (2025-08-01)

### Bug Fixes

- **adapters**: handle A2A updates (#968)
- **adapters**: do not send task_id for multiple runs (#967)
- **agents**: prevent tool duplication in RequirementAgent rules

## python_v0.1.33 (2025-07-31)

### Bug Fixes

- **backend**: handle costs for non registered models
- **adapters**: remove completion_cost by _hidden_params['response_cost']
- **tools**: exclude the last tool call message during handoff (#964)
- **agents**: copy middlewares when cloning in the RequirementAgent
- **adapters**: handle empty responses for Google Gemini models (#961)

### Features

- **backend**: add response cost to the ChatModelOutput
- address issues
- define the input and output costs on CostBreakdown when returning ChatModelOutput
- **adapters**: add completion_cost from LiteLLM
- **rag**: add document loader (#962)
- **agents**: add abort signal to RequirementAgent #960
- **adapters**: add Google Gemini backend (#939)
- **adapters**: upgrade A2A (#951)

## python_v0.1.32 (2025-07-23)

### Bug Fixes

- **adapters**: correctly propagate watsonx orchestrate events (#947)

### Features

- **backend**: initialize RAG module and agent (#890)
- **adapters**: add state support for Watsonx integration (#948)

## python_v0.1.31 (2025-07-18)

### Bug Fixes

- **internals**: avoid recursion errors when handling empty JSON Schema objects (#929)
- **tools**: handle MCPTool termination (#927)
- MCP client unpacking error (#922)
- remove mypy path in project config (#925)
- **backend**: correctly propagate api_base/base_url in OllamaEmbeddingModel
- **internals**: omit top-level undefines in to_json
- **internals**: prevent piping nested events
- **tools**: correctly serialize the tool's input in events
- **adapters**: fix MCP server (#917)

### Features

- **backend**: update tool choice support for OpenAI compatible endpoints (#933)
- **tools**: switch from duckduckgo-search to ddgs (#932)
- **agents**: add init event to the Requirement class, extend RequirementAgent interfaces (#930)
- prevent sorting keys for JSON schemas
- improve JSONSchemaModel parsing capabilities (#918)

## python_v0.1.30 (2025-07-09)

### Bug Fixes

- **internals**: handle optional fields and types correctly in MCP JSON schema parsing (#902)
- **backend**: add missing usage data during streaming (#910)
- **tools**: fix session in MCP tool (#901)
- **adapters**: prevent duplicate registration on module reload
- **adapters**: ACP invalid type

### Features

- **tools**: allow to disable SSL proxy verify in DDG
- **adapters**: add async serve version for ACP (#914)
- switch to Mise (#908)
- **adapters**: adding Groq adapter embedding and modifiying associated docs (#907)
- **tools**: allow proxy to be set via environment variable in DDG
- **adapters**: update A2A integration
- **adapters**: add RequirementAgent support for A2A

## python_v0.1.29 (2025-07-02)

### Bug Fixes

- acp-sdk import

## python_v0.1.28 (2025-07-02)

### Bug Fixes

- **adapters**: handle result of the RequirementAgent

## python_v0.1.27 (2025-07-01)

### Bug Fixes

- put back accidental changes
- resolve CI failures for PR
- **adapters**: agent's return type in the A2AServer
- **adapters**: agent's return type in the ACPServer
- **agents**: add 'result' field to RequirementAgent's output for backward compatibility

### Features

- **adapters**: add IBM watsonx Orchestrate integration (#897)
- add support for oneOf/anyOf modifiers in the JSONSchemaModel (#896)

## python_v0.1.26 (2025-06-26)

### Bug Fixes

- **agents**: remove extra new lines in the system prompt (RequirementAgent)
- **backend**: remove non-supported tool choice for strict environments
- set value for aliases in embedding model (#888)

### Features

- **adapters**: add Mistral AI backend provider
- **tools**: switch to httpx from requests in OpenMeteoTool, add proxy support
- **tools**: update description of the ThinkTool
- **tools**: ignore case sensitivity for OpenMeteoTool's temperature_unit parameter
- **tools**: update description of the WikipediaTool
- **agents**: update cycle prevention mechanism
- **adapters**: update ACP
- **backend**: allow to set headers for Ollama via ENV
- update logging in TrajectoryMiddleware

## python_v0.1.25 (2025-06-13)

### Bug Fixes

- **internals**: correctly abort tasks
- **agents**: correctly handle the 'force_at_step' argument in ConditionalRequirement
- properly invoke sync and async callbacks in runs (#883)

### Features

- add context dependent IO support (#886)
- **agents**: update RequirementAgent system prompt
- **internals**: execute sync callbacks in threads
- **agents**: add 'force_prevent_stop' attribute to ConditionalRequirement
- **agents**: update the behaviour of 'forced' attribute in RequirementAgent
- **tools**: simplify the Wikipedia tool
- **backend**: add text completion support for OpenAI (#871)
- add middleware arg to the core modules (#880)

## python_v0.1.24 (2025-06-08)

### Features

- **agents**: improve RequirementAgent interfaces, examples, docs (#878)
- expose watsonx embedding model (#877)
- **backend**: Support OpenAI embedding models (#873)
- **agents**: allow RequirementAgent to be exposed via ACP,BeeAIPlatform and A2A

## python_v0.1.23 (2025-06-03)

### Bug Fixes

- update import in GlobalTrajectoryMiddleware

## python_v0.1.22 (2025-06-03)

### Bug Fixes

- **agent**: Enable parser options in python like they are enabled in typescript (#856)

### Features

- **agents**: add experimental RequirementAgent (#852)
- **providers**: add session support for ACP (#854)
- **adapters**: add A2A remote agent (#845)
- **adapters**: Add initial EmbeddingModel adapters (#814)

## python_v0.1.21 (2025-05-15)

### Features

- **adapters**: add validation checks for ACP and BeeAI Platform (#838)
- **adapters**: introduce ACP and BeeAIPlatform serve integrations (#833)
- **adapters**: add MCP server adapter (#830)
- **agents**: prevent cycles in ToolCallingAgent (#832)
- **adapters**: add support for ACP servers (#808)

## python_v0.1.20 (2025-05-06)

### Bug Fixes

- **backend**: update types for chat model parameters (#806)

### Features

- **workflows**: extend AgentWorkflow state
- **backend**: detect invalid tool calls due to the max token constraint (#820)
- **tools**: improve schema parsing in OpenAPITool (#815)
- **agents**: add save_intermediate_steps to AgentWorkflow

## python_v0.1.19 (2025-04-29)

### Features

- **agent**: migrate to newer ACP SDK in RemoteAgent (#794)
- **backend**: Add EmbeddingModel (#787)
- **backend**: add the ability to change the strictness of a tool input and response format schema (#795)

## python_v0.1.18 (2025-04-23)

### Bug Fixes

- **backend**: make ChatModel temperature a float instead of int (#784)

### Features

- **backend**: improve settings propagation and env loading (#790)
- **tools**: improve type hints for JSONToolOutput (#785)

## python_v0.1.17 (2025-04-18)

### Bug Fixes

- context var storage cleanup (#775)
- update event meta context type

### Features

- allow consuming Run instance as an async generator (#778)

## python_v0.1.16 (2025-04-16)

### Bug Fixes

- **adapters**: use text content for system messages to satisfy Groq (#768)
- prevent type error when cloning ChatModel (#760)

### Features

- **tools**: Add OpenAPITool (#747)

## python_v0.1.15 (2025-04-14)

### Bug Fixes

- **adapters**: update tool_choice list in Watsonx (#759)
- **adapters**: handle tool structured fallback in Watsonx

## python_v0.1.14 (2025-04-04)

### Bug Fixes

- **agents**: avoid message duplication in ToolCallingAgent (#728)
- **agents**: remove extra ` in the group_id (#726)

### Features

- add cloneable protocol and implement clone method (#705)

## python_v0.1.13 (2025-04-03)

### Bug Fixes

- **adapter**: use api_base instead of url in WatsonxChatModel (#720)

### Features

- **agents**: enforce tool usage in ToolCallingAgent (#721)
- **backend**: disable loading of external cost map in LiteLLM by default (#723)

## python_v0.1.12 (2025-04-01)

### BREAKING CHANGE

- Removed ability to import classes from beeai_framework without a path
- Moved AbortSignal from beeai_framework.cancellation to beeai_framework.utils
- Moved MCPTool from beeai_framework.tools.mcp_tools to beeai_framework.tools.mcp

### Refactor

- clarify public API (#711)

## python_v0.1.11 (2025-03-28)

### Refactor

- **examples**: improve python_tool.py example readability (#696)
- **agents**: rework agent templates API (#681)

### Bug Fixes

- **templates**: resolve Pydantic deprecation warning (#698)
- **tools**: SandboxTool fails when run by an agent (#684)

### Features

- **backend**: add fallback to structured decoding for environments lacking tool calling support

## python_v0.1.10 (2025-03-26)

### Bug Fixes

- **agents**: respect the stream parameter in the ReActAgent (#666)

### Features

- **tools**: add SandboxTool (#669)
- adding cache to ChatModel and Tool (#627)
- **adapters**: Add support for extra headers to more backend providers (#661)
- **backend**: add support for images (#664)
- **agents**: Granite sample now loops for chat (#663)
- **tools**: Add code interpreter (#583)

## python_v0.1.9 (2025-03-24)

### Bug Fixes

- **backend**: handle empty tool calls for vLLM (#644)

### Features

- **workflows**: add ability to pass agent instance to AgentWorkflow (#641)
- **backend**: add tool_choice parameter (#645)
- **instrumentation**: remove instrumentation module and switch to openinference (#628) (#642)

## python_v0.1.8 (2025-03-19)

### Bug Fixes

- **adapters**: actually return usage in ChatModelOutput (#613)
- **emitter**: propagate errors from user callbacks (#608)
- **tools**: update events definition to pass Pydantic validation (#606)

### Features

- **backend**: simplify chat model configuration (#623)
- cache implemenation & test (#602)
- **agents**: improve ToolCallingAgent (#619)
- **tools**: improve OpenMeteo input schema (#620)
- improve error output with context (#601)
- **backend**: align backend environment variable usage with typescript (#594)

## python_v0.1.7 (2025-03-17)

### Bug Fixes

- **agents**: retry if tool does not exist in ToolCallingAgent (#600)
- **backend**: do not use OpenAI strict response format for Ollama (#598)
- handle compositional schemas in JSONSchemaModel (#599)
- **backend**: do not pass empty tool calls to Watsonx (#597)

## python_v0.1.6 (2025-03-14)

### Bug Fixes

- **tools**: avoid session management in MCPTool (#589)

### Features

- **agents**: improve ToolCallingAgent performance (#593)

## python_v0.1.5 (2025-03-13)

## Features

- **agents** Added Tool Calling Agent (#551)
- **workflows** Rework Agent Workflow (#554)
- **agents** Added **Run.on()** for event callbacks (#516)
- **adapters** Support for Azure OpenAI (#514)
- **adapters** Support for Anthropic (#522)
- **adapters** Support additional headers for OpenAI (#533)

## Bug Fixes

- **emitter** `*.*` matcher to correctly match all events and nested events (#515)
- **tools** handle non-existing locations in OpenMeteo tool (#513)
- **backend** LiteLLM Event Loop Closed Error (#523)
- **tools** MCP tool error (#570)

## Code Quality

- Added types for emitter events (#581)
- Added static type checking with `mypy` (#565)
- Improved error messages across the framework (#519)
- Reworked base agent run and run context (#562)
- Cleaned up dependencies (#526)

## Documentation

- Added MCP tool tutorial (#555)
- Fixed numerous broken links (#544, #560)
- Added multiple examples (e.g., observability) (#560, #535)

## Testing & CI

- Added link checker to verify documentation links (#542, #568)
- Addressed failing end-to-end tests (#508)

## Migration Guide

This guide will help you update your codebase to the latest version. It outlines breaking changes and new features which may require updates to your application.

### Type Checking

Static type checking with `mypy` was added to improve code quality and catch errors earlier. If you plan contributing to the project please be aware of these changes:

- Mypy validation is now part of CI and will check type correctness
- Consider running `poe type-check` locally before submitting PRs

### Agent Framework Changes

#### BaseAgent Generics

The `BaseAgent` class now uses generics for improved type safety. If you've created custom agents that extend `BaseAgent`, you'll need to update your class definitions to specify the appropriate types:

```python
# Before
class MyCustomAgent(BaseAgent):
    ...

# After
class MyCustomAgent(BaseAgent[MyCustomAgentRunOutput]):
    ...
```

> **NOTE**: See a complete example here: https://github.com/i-am-bee/beeai-framework/blob/main/python/examples/agents/custom_agent.py

#### Agent Run and RunContext

Agent `Run` and `RunContext` have been refactored. Take note of the changes and update that may be required:

1. Check for changes in the RunContext API if you access it directly
2. Review any custom agent implementations that override run-related methods

#### Tool Calling Agent

A new tool calling agent has been added. If you were calling tools, consider migrating to `ToolCallingAgent` which provides:

- Standardized tool calling patterns
- Better integration with the framework
- Improved error handling for tool operations

### Run.on Event API

The new `Run.on` API provides a simpler way to listen to emitted events:

```python
# Before
def print_events(data, event):
    print(data)

def observer(emitter: Emitter):
    emitter.on("*", print_events)

agent = ReActAgent(...)
resppnse = agent.run(...).observe(observer)

# After
def print_events(data, event):
    print(data)

agent = ReActAgent(...)
resppnse = agent.run(...).on("*", print_events)
```

This new API supplements the `Run.observe`. The `Run.observe` continues to be available and can be used, but you may consider migrating any existing event observers to use this more direct approach.

### New Adapter Support

#### Anthropic Support

If you've been waiting for Anthropic model support, you can now use it in the Python framework:

```python
from beeai_framework.adapters.anthropic.backend.chat import AnthropicChatModel
from beeai_framework.backend.message import UserMessage

async def anthropic_from_name() -> None:
    llm = AnthropicChatModel("claude-3-haiku-20240307")
    user_message = UserMessage("what states are part of New England?")
    response = await llm.create(messages=[user_message])
    print(response.get_text_content())
```

#### Azure OpenAI Support

Similarly, the Python framework now supports Azure OpenAI:

```python
from beeai_framework.adapters.azure_openai.backend.chat import AzureOpenAIChatModel
from beeai_framework.backend.message import UserMessage

async def azure_openai_sync() -> None:
    llm = AzureOpenAIChatModel("gpt-4o-mini")
    user_message = UserMessage("what is the capital of Massachusetts?")
    response = await llm.create(messages=[user_message])
    print(response.get_text_content())
```

### Emitter Changes

The "match all nested" matcher (i.e., `*.*`) behavior has been fixed. If you were relying on this specific matching patterns, verify that your event handling still works as expected.

### OpenMeteo Tool

If you're using the `OpenMeteo` tool, it now handles non-existing locations more gracefully. Please revisit any error handling around location lookups in your code.

### Workflow Arguments

The workflow `add_agent()` method has been improved to accept keyword arguments.. Review any `workflow.add_agent(..)` you may be using to take advantage of these improvements:

```python
# Before
workflow.add_agent(agent=AgentFactoryInput(name="Agent name", tools=[], llm=chat_model))

# After
workflow.add_agent(name="Agent name", tools=[], llm=chat_model)
```

## python_v0.1.4 (2025-03-06)

### Refactor

- rename Bee agent to ReAct agent (#505)
- move logger to the root (#504)
- update user-facing event data to all be dict and add docs (#431)
- **agents**: remove Bee branding from BaseAgent (#440)

### Bug Fixes

- improve decorated tool output (#499)
- **backend**: correctly merge inference parameters (#496)
- **backend**: tool calling, unify message content (#475)
- **backend**: correctly merge inference parameters (#486)
- **tools**: make emitter required (#461)
- **workflows**: handle relative steps (#463)

### Features

- **adapters**: add Amazon Bedrock support (#466)
- **examples**: adds logger examples and updates docs (#494)
- **internals**: construct Pydantic model from JSON Schema (#502)
- **adapters**: Add Google VertexAI support (#469)
- **tools**: add MCP tool (#481)
- langchain tool (#474)
- **examples**: templates examples ts parity (#480)
- **examples**: adds error examples and updates error docs (#490)
- **agents**: simplify variable usage in prompt templates (#484)
- improve PromptTemplate.render API (#476)
- **examples**: Add custom_agent and bee_advanced examples (#462)
- **agents**: handle message formatting (#470)
- **adapters**: Add xAI backend (#445) (#446)

## python_v0.1.3 (2025-03-03)

### Features

- **adapters** add Groq backend support (#450)

### Bug Fixes

- **agents**: handle native tool calling and retries (#456)
- disregard unset params (#459)
- chatmodel params None (#458)
- pass chatmodel config parameters (#457)
- **tools**: async _run (#452)

## python_v0.1.2 (2025-02-28)

### Refactor

- update public facing APIs to be more pythonic (#397)

### Bug Fixes

- missed review from #397 (#430)
- **agents**: state transitions
- **agents**: propagate tool output to the state
- env var access
- corrections in error class (#409)
- **backend**: watsonx tools (#405)
- ability to specify external Ollama server (#389)
- update some type hints (#381)
- pass through chatmodel params (#382)

### Features

- add runcontext + retryable + emitter to tool (#429)
- add runcontext and emitter to workflow (#416)
- **tools**: wikipedia handle empty results
- **agents**: add granite runner
- **backend**: add tool calling support
- improve error handling (#418)
- **templates**: add fork method for templates (#380)
- improve pre-commit hooks (#404)
- OpenAI chat model (#395)
- retryable implementation (#363)
- typings and error propagating (#383)

## python_v0.1.1 (2025-02-21)

### Refactor

- **examples**: bring agent examples to ts parity (#343)

### Bug Fixes

- apply suggestions from mypy (#369)
- various bug fixes (#361)
- emit parsed react elements (#360)
- debugging pass over example notebooks (#342)

### Features

- **parsers**: add line prefix parser (#359)

## python_v0.1.0 (2025-02-19)

### Features

- init python package<|MERGE_RESOLUTION|>--- conflicted
+++ resolved
@@ -1,5 +1,3 @@
-<<<<<<< HEAD
-=======
 ## python_v0.1.68 (2025-11-19)
 
 ### Bug Fixes
@@ -10,7 +8,6 @@
 
 - **backend**: handle streamed tool calls without ID (#1312)
 
->>>>>>> 01f5236f
 ## python_v0.1.67 (2025-11-18)
 
 ### Bug Fixes
