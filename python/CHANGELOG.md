<<<<<<< HEAD
## Unreleased

### BREAKING CHANGE

- Converted all `beeai_framework.agents` into “runnables,” modifying their `run` method signatures.

### Refactor

- Convert agents to runnables (#1013)

## Migration Guide

This guide will help you update your codebase to the latest version. It outlines breaking changes and new features that may require updates to your application.

### Agents

Agents now subclass a common `Runnable` interface (#982).

Key changes:

- Agents require a positional `input: str | list[AnyMessage]` (first argument).
- Optional keyword options are defined in the new `AgentOptions` typed dictionary.
- Agent return types all derive from `AgentOutput`. This object contains a field `output: list[AnyMessage]` and a convenience property `last_message` that returns the last message in the output, with a fallback if none is defined.

#### Before

```python
response: RequirementAgentRunOutput = await agent.run(
    prompt="Write a step-by-step tutorial on how to bake bread",
    expected_output="The output should be an ordered list of steps. Each step should ideally be one sentence.",
    context="Assume that the user has no prior knowledge of baking."
)
print(response.result.text) # the result is a message
print(response.answer_structured) # the result is a structured response (if the expected_output is a Pydantic model)
```

- The following return types have been renamed and should be updated as follows:
    - `TooCallingAgentRunOutput` → `TooCallingAgentOutput`
    - `ReActAgentRunOutput` → `ReActAgentOutput`
    - `RequirementsAgentRunOutput` → `RequirementsAgentOutput`

#### After

```python
response: RequirementAgentOutput = await agent.run(
    "Write a step-by-step tutorial on how to bake bread",
    expected_output="The output should be an ordered list of steps. Each step should ideally be one sentence.",
    backstory="Assume that the user has no prior knowledge of baking."
)
print(response.last_message.text) # the result is a message
# print(response.output) # a list of all messages that the agent produced
print(response.output_structured) # structured output, if any
```

### Adapters

- The internal BeeAI Platform agent factories were refactored to align with the new runnable input contract that the framework agents now implement. This affects agent initialization logic: instead of adding the messages from the task context to memory during agent memory initialization, these are now passed directly to the agent’s `run` interface, allowing agents to manage their own memory. Adapters are responsible only for creating and configuring memory.
- The following return types have been renamed and should be updated as follows:
    - `BeeAIPlatformAgentRunOutput` → `BeeAIPlatformAgentOutput`
    - `ACPAgentRunOutput` → `ACPAgentOutput`
    - `A2AAgentRunOutput` → `A2AAgentOutput`
    - `WatsonxOrchestrateAgentRunOutput` → `WatsonxOrchestrateAgentOutput`

### Other Changes

- Removed `ReActAgentRunOutput`, `RAGAgentOutput` (switched to `AgentOutput`)
- Removed `RAGAgentInput`

=======
## python_v0.1.41 (2025-09-01)

### Bug Fixes

- **backend**: handle empty responses for Gemini (#1061)

### Features

- **serve**: interception support in BeeAI Platform (#1063)
- **serve**: support parallel agent runs (#1060)
- **serve**: add support for streamable-http in MCP (#1062)
>>>>>>> 89c49516

## python_v0.1.40 (2025-08-29)

### Bug Fixes

- match nested events in GlobalTrajectoryMiddleware (#1057)

## python_v0.1.39 (2025-08-28)

### Features

- add retry logic to ChatModel (#1043)
- **tools**: improve Handoff tool (#1051)

## python_v0.1.38 (2025-08-27)

### Bug Fixes

- **backend**: initialize tool_choice in LiteLLM chat adapter (#1040)

### Features

- **adapters**: update agent's trajectory in BeeAI Platform (#1042)
- **agents**: improve tool error propagation in the RequirementAgent (#1041)


## python_v0.1.37 (2025-08-26)

### Bug Fixes

- **backend**: unify structured generation behavior across providers (#1038)
- **adapters**: fix trajectory for BeeAI platform (#1036)

### Features

- **serve**: switch BeeAIPlatform agent and server to beeai-sdk and a2a (#1004)

## python_v0.1.36 (2025-08-08)

### Bug Fixes

- **backend**: apply strict schema transformation (#996)
- **tools**: handle MCP client session cleanup (#990)

### Features

- improve serialization (#1001)
- introduce runnable interface (#982)
- **serve**: add memory manager (#983)
- **backend**: Vector store tool (#991)

## python_v0.1.35 (2025-08-06)

### Bug Fixes

- **agents**: exclude hidden tools from the system prompt (RequirementAgent) (#988)
- **backend**: correctly merge tool call chunks
- update error message for invalid tool choice
- **backend**: remove deprecated response_format.strict parameter
- **backend**: correctly processes streaming chunks (#973)

### Features

- **backend**: handle parallel tool calls (#986)
- **backend**: support dynamic loading of document processors (#979)
- **adapters**: add context_id based memory to A2A server (#975)
- **backend**: detect non-supported tool choice values (#977)
- **rag**: add text splitter backend class (#974)

## python_v0.1.34 (2025-08-01)

### Bug Fixes

- **adapters**: handle A2A updates (#968)
- **adapters**: do not send task_id for multiple runs (#967)
- **agents**: prevent tool duplication in RequirementAgent rules

## python_v0.1.33 (2025-07-31)

### Bug Fixes

- **backend**: handle costs for non registered models
- **adapters**: remove completion_cost by _hidden_params['response_cost']
- **tools**: exclude the last tool call message during handoff (#964)
- **agents**: copy middlewares when cloning in the RequirementAgent
- **adapters**: handle empty responses for Google Gemini models (#961)

### Features

- **backend**: add response cost to the ChatModelOutput
- address issues
- define the input and output costs on CostBreakdown when returning ChatModelOutput
- **adapters**: add completion_cost from LiteLLM
- **rag**: add document loader (#962)
- **agents**: add abort signal to RequirementAgent #960
- **adapters**: add Google Gemini backend (#939)
- **adapters**: upgrade A2A (#951)

## python_v0.1.32 (2025-07-23)

### Bug Fixes

- **adapters**: correctly propagate watsonx orchestrate events (#947)

### Features

- **backend**: initialize RAG module and agent (#890)
- **adapters**: add state support for Watsonx integration (#948)

## python_v0.1.31 (2025-07-18)

### Bug Fixes

- **internals**: avoid recursion errors when handling empty JSON Schema objects (#929)
- **tools**: handle MCPTool termination (#927)
- MCP client unpacking error (#922)
- remove mypy path in project config (#925)
- **backend**: correctly propagate api_base/base_url in OllamaEmbeddingModel
- **internals**: omit top-level undefines in to_json
- **internals**: prevent piping nested events
- **tools**: correctly serialize the tool's input in events
- **adapters**: fix MCP server (#917)

### Features

- **backend**: update tool choice support for OpenAI compatible endpoints (#933)
- **tools**: switch from duckduckgo-search to ddgs (#932)
- **agents**: add init event to the Requirement class, extend RequirementAgent interfaces (#930)
- prevent sorting keys for JSON schemas
- improve JSONSchemaModel parsing capabilities (#918)

## python_v0.1.30 (2025-07-09)

### Bug Fixes

- **internals**: handle optional fields and types correctly in MCP JSON schema parsing (#902)
- **backend**: add missing usage data during streaming (#910)
- **tools**: fix session in MCP tool (#901)
- **adapters**: prevent duplicate registration on module reload
- **adapters**: ACP invalid type

### Features

- **tools**: allow to disable SSL proxy verify in DDG
- **adapters**: add async serve version for ACP (#914)
- switch to Mise (#908)
- **adapters**: adding Groq adapter embedding and modifiying associated docs (#907)
- **tools**: allow proxy to be set via environment variable in DDG
- **adapters**: update A2A integration
- **adapters**: add RequirementAgent support for A2A

## python_v0.1.29 (2025-07-02)

### Bug Fixes

- acp-sdk import

## python_v0.1.28 (2025-07-02)

### Bug Fixes

- **adapters**: handle result of the RequirementAgent

## python_v0.1.27 (2025-07-01)

### Bug Fixes

- put back accidental changes
- resolve CI failures for PR
- **adapters**: agent's return type in the A2AServer
- **adapters**: agent's return type in the ACPServer
- **agents**: add 'result' field to RequirementAgent's output for backward compatibility

### Features

- **adapters**: add IBM watsonx Orchestrate integration (#897)
- add support for oneOf/anyOf modifiers in the JSONSchemaModel (#896)

## python_v0.1.26 (2025-06-26)

### Bug Fixes

- **agents**: remove extra new lines in the system prompt (RequirementAgent)
- **backend**: remove non-supported tool choice for strict environments
- set value for aliases in embedding model (#888)

### Features

- **adapters**: add Mistral AI backend provider
- **tools**: switch to httpx from requests in OpenMeteoTool, add proxy support
- **tools**: update description of the ThinkTool
- **tools**: ignore case sensitivity for OpenMeteoTool's temperature_unit parameter
- **tools**: update description of the WikipediaTool
- **agents**: update cycle prevention mechanism
- **adapters**: update ACP
- **backend**: allow to set headers for Ollama via ENV
- update logging in TrajectoryMiddleware

## python_v0.1.25 (2025-06-13)

### Bug Fixes

- **internals**: correctly abort tasks
- **agents**: correctly handle the 'force_at_step' argument in ConditionalRequirement
- properly invoke sync and async callbacks in runs (#883)

### Features

- add context dependent IO support (#886)
- **agents**: update RequirementAgent system prompt
- **internals**: execute sync callbacks in threads
- **agents**: add 'force_prevent_stop' attribute to ConditionalRequirement
- **agents**: update the behaviour of 'forced' attribute in RequirementAgent
- **tools**: simplify the Wikipedia tool
- **backend**: add text completion support for OpenAI (#871)
- add middleware arg to the core modules (#880)

## python_v0.1.24 (2025-06-08)

### Features

- **agents**: improve RequirementAgent interfaces, examples, docs (#878)
- expose watsonx embedding model (#877)
- **backend**: Support OpenAI embedding models (#873)
- **agents**: allow RequirementAgent to be exposed via ACP,BeeAIPlatform and A2A

## python_v0.1.23 (2025-06-03)

### Bug Fixes

- update import in GlobalTrajectoryMiddleware

## python_v0.1.22 (2025-06-03)

### Bug Fixes

- **agent**: Enable parser options in python like they are enabled in typescript (#856)

### Features

- **agents**: add experimental RequirementAgent (#852)
- **providers**: add session support for ACP (#854)
- **adapters**: add A2A remote agent (#845)
- **adapters**: Add initial EmbeddingModel adapters (#814)

## python_v0.1.21 (2025-05-15)

### Features

- **adapters**: add validation checks for ACP and BeeAI Platform (#838)
- **adapters**: introduce ACP and BeeAIPlatform serve integrations (#833)
- **adapters**: add MCP server adapter (#830)
- **agents**: prevent cycles in ToolCallingAgent (#832)
- **adapters**: add support for ACP servers (#808)

## python_v0.1.20 (2025-05-06)

### Bug Fixes

- **backend**: update types for chat model parameters (#806)

### Features

- **workflows**: extend AgentWorkflow state
- **backend**: detect invalid tool calls due to the max token constraint (#820)
- **tools**: improve schema parsing in OpenAPITool (#815)
- **agents**: add save_intermediate_steps to AgentWorkflow

## python_v0.1.19 (2025-04-29)

### Features

- **agent**: migrate to newer ACP SDK in RemoteAgent (#794)
- **backend**: Add EmbeddingModel (#787)
- **backend**: add the ability to change the strictness of a tool input and response format schema (#795)

## python_v0.1.18 (2025-04-23)

### Bug Fixes

- **backend**: make ChatModel temperature a float instead of int (#784)

### Features

- **backend**: improve settings propagation and env loading (#790)
- **tools**: improve type hints for JSONToolOutput (#785)

## python_v0.1.17 (2025-04-18)

### Bug Fixes

- context var storage cleanup (#775)
- update event meta context type

### Features

- allow consuming Run instance as an async generator (#778)

## python_v0.1.16 (2025-04-16)

### Bug Fixes

- **adapters**: use text content for system messages to satisfy Groq (#768)
- prevent type error when cloning ChatModel (#760)

### Features

- **tools**: Add OpenAPITool (#747)

## python_v0.1.15 (2025-04-14)

### Bug Fixes

- **adapters**: update tool_choice list in Watsonx (#759)
- **adapters**: handle tool structured fallback in Watsonx

## python_v0.1.14 (2025-04-04)

### Bug Fixes

- **agents**: avoid message duplication in ToolCallingAgent (#728)
- **agents**: remove extra ` in the group_id (#726)

### Features

- add cloneable protocol and implement clone method (#705)

## python_v0.1.13 (2025-04-03)

### Bug Fixes

- **adapter**: use api_base instead of url in WatsonxChatModel (#720)

### Features

- **agents**: enforce tool usage in ToolCallingAgent (#721)
- **backend**: disable loading of external cost map in LiteLLM by default (#723)

## python_v0.1.12 (2025-04-01)

### BREAKING CHANGE

- Removed ability to import classes from beeai_framework without a path
- Moved AbortSignal from beeai_framework.cancellation to beeai_framework.utils
- Moved MCPTool from beeai_framework.tools.mcp_tools to beeai_framework.tools.mcp

### Refactor

- clarify public API (#711)

## python_v0.1.11 (2025-03-28)

### Refactor

- **examples**: improve python_tool.py example readability (#696)
- **agents**: rework agent templates API (#681)

### Bug Fixes

- **templates**: resolve Pydantic deprecation warning (#698)
- **tools**: SandboxTool fails when run by an agent (#684)

### Features

- **backend**: add fallback to structured decoding for environments lacking tool calling support

## python_v0.1.10 (2025-03-26)

### Bug Fixes

- **agents**: respect the stream parameter in the ReActAgent (#666)

### Features

- **tools**: add SandboxTool (#669)
- adding cache to ChatModel and Tool (#627)
- **adapters**: Add support for extra headers to more backend providers (#661)
- **backend**: add support for images (#664)
- **agents**: Granite sample now loops for chat (#663)
- **tools**: Add code interpreter (#583)

## python_v0.1.9 (2025-03-24)

### Bug Fixes

- **backend**: handle empty tool calls for vLLM (#644)

### Features

- **workflows**: add ability to pass agent instance to AgentWorkflow (#641)
- **backend**: add tool_choice parameter (#645)
- **instrumentation**: remove instrumentation module and switch to openinference (#628) (#642)

## python_v0.1.8 (2025-03-19)

### Bug Fixes

- **adapters**: actually return usage in ChatModelOutput (#613)
- **emitter**: propagate errors from user callbacks (#608)
- **tools**: update events definition to pass Pydantic validation (#606)

### Features

- **backend**: simplify chat model configuration (#623)
- cache implemenation & test (#602)
- **agents**: improve ToolCallingAgent (#619)
- **tools**: improve OpenMeteo input schema (#620)
- improve error output with context (#601)
- **backend**: align backend environment variable usage with typescript (#594)

## python_v0.1.7 (2025-03-17)

### Bug Fixes

- **agents**: retry if tool does not exist in ToolCallingAgent (#600)
- **backend**: do not use OpenAI strict response format for Ollama (#598)
- handle compositional schemas in JSONSchemaModel (#599)
- **backend**: do not pass empty tool calls to Watsonx (#597)

## python_v0.1.6 (2025-03-14)

### Bug Fixes

- **tools**: avoid session management in MCPTool (#589)

### Features

- **agents**: improve ToolCallingAgent performance (#593)

## python_v0.1.5 (2025-03-13)

## Features

- **agents** Added Tool Calling Agent (#551)
- **workflows** Rework Agent Workflow (#554)
- **agents** Added **Run.on()** for event callbacks (#516)
- **adapters** Support for Azure OpenAI (#514)
- **adapters** Support for Anthropic (#522)
- **adapters** Support additional headers for OpenAI (#533)

## Bug Fixes

- **emitter** `*.*` matcher to correctly match all events and nested events (#515)
- **tools** handle non-existing locations in OpenMeteo tool (#513)
- **backend** LiteLLM Event Loop Closed Error (#523)
- **tools** MCP tool error (#570)

## Code Quality

- Added types for emitter events (#581)
- Added static type checking with `mypy` (#565)
- Improved error messages across the framework (#519)
- Reworked base agent run and run context (#562)
- Cleaned up dependencies (#526)

## Documentation

- Added MCP tool tutorial (#555)
- Fixed numerous broken links (#544, #560)
- Added multiple examples (e.g., observability) (#560, #535)

## Testing & CI

- Added link checker to verify documentation links (#542, #568)
- Addressed failing end-to-end tests (#508)

## Migration Guide

This guide will help you update your codebase to the latest version. It outlines breaking changes and new features which may require updates to your application.

### Type Checking

Static type checking with `mypy` was added to improve code quality and catch errors earlier. If you plan contributing to the project please be aware of these changes:

- Mypy validation is now part of CI and will check type correctness
- Consider running `poe type-check` locally before submitting PRs

### Agent Framework Changes

#### BaseAgent Generics

The `BaseAgent` class now uses generics for improved type safety. If you've created custom agents that extend `BaseAgent`, you'll need to update your class definitions to specify the appropriate types:

```python
# Before
class MyCustomAgent(BaseAgent):
    ...

# After
class MyCustomAgent(BaseAgent[MyCustomAgentRunOutput]):
    ...
```

> **NOTE**: See a complete example here: https://github.com/i-am-bee/beeai-framework/blob/main/python/examples/agents/custom_agent.py

#### Agent Run and RunContext

Agent `Run` and `RunContext` have been refactored. Take note of the changes and update that may be required:

1. Check for changes in the RunContext API if you access it directly
2. Review any custom agent implementations that override run-related methods

#### Tool Calling Agent

A new tool calling agent has been added. If you were calling tools, consider migrating to `ToolCallingAgent` which provides:

- Standardized tool calling patterns
- Better integration with the framework
- Improved error handling for tool operations

### Run.on Event API

The new `Run.on` API provides a simpler way to listen to emitted events:

```python
# Before
def print_events(data, event):
    print(data)

def observer(emitter: Emitter):
    emitter.on("*", print_events)

agent = ReActAgent(...)
resppnse = agent.run(...).observe(observer)

# After
def print_events(data, event):
    print(data)

agent = ReActAgent(...)
resppnse = agent.run(...).on("*", print_events)
```

This new API supplements the `Run.observe`. The `Run.observe` continues to be available and can be used, but you may consider migrating any existing event observers to use this more direct approach.

### New Adapter Support

#### Anthropic Support

If you've been waiting for Anthropic model support, you can now use it in the Python framework:

```python
from beeai_framework.adapters.anthropic.backend.chat import AnthropicChatModel
from beeai_framework.backend.message import UserMessage

async def anthropic_from_name() -> None:
    llm = AnthropicChatModel("claude-3-haiku-20240307")
    user_message = UserMessage("what states are part of New England?")
    response = await llm.create(messages=[user_message])
    print(response.get_text_content())
```

#### Azure OpenAI Support

Similarly, the Python framework now supports Azure OpenAI:

```python
from beeai_framework.adapters.azure_openai.backend.chat import AzureOpenAIChatModel
from beeai_framework.backend.message import UserMessage

async def azure_openai_sync() -> None:
    llm = AzureOpenAIChatModel("gpt-4o-mini")
    user_message = UserMessage("what is the capital of Massachusetts?")
    response = await llm.create(messages=[user_message])
    print(response.get_text_content())
```

### Emitter Changes

The "match all nested" matcher (i.e., `*.*`) behavior has been fixed. If you were relying on this specific matching patterns, verify that your event handling still works as expected.

### OpenMeteo Tool

If you're using the `OpenMeteo` tool, it now handles non-existing locations more gracefully. Please revisit any error handling around location lookups in your code.

### Workflow Arguments

The workflow `add_agent()` method has been improved to accept keyword arguments.. Review any `workflow.add_agent(..)` you may be using to take advantage of these improvements:

```python
# Before
workflow.add_agent(agent=AgentFactoryInput(name="Agent name", tools=[], llm=chat_model))

# After
workflow.add_agent(name="Agent name", tools=[], llm=chat_model)
```

## python_v0.1.4 (2025-03-06)

### Refactor

- rename Bee agent to ReAct agent (#505)
- move logger to the root (#504)
- update user-facing event data to all be dict and add docs (#431)
- **agents**: remove Bee branding from BaseAgent (#440)

### Bug Fixes

- improve decorated tool output (#499)
- **backend**: correctly merge inference parameters (#496)
- **backend**: tool calling, unify message content (#475)
- **backend**: correctly merge inference parameters (#486)
- **tools**: make emitter required (#461)
- **workflows**: handle relative steps (#463)

### Features

- **adapters**: add Amazon Bedrock support (#466)
- **examples**: adds logger examples and updates docs (#494)
- **internals**: construct Pydantic model from JSON Schema (#502)
- **adapters**: Add Google VertexAI support (#469)
- **tools**: add MCP tool (#481)
- langchain tool (#474)
- **examples**: templates examples ts parity (#480)
- **examples**: adds error examples and updates error docs (#490)
- **agents**: simplify variable usage in prompt templates (#484)
- improve PromptTemplate.render API (#476)
- **examples**: Add custom_agent and bee_advanced examples (#462)
- **agents**: handle message formatting (#470)
- **adapters**: Add xAI backend (#445) (#446)

## python_v0.1.3 (2025-03-03)

### Features

- **adapters** add Groq backend support (#450)

### Bug Fixes

- **agents**: handle native tool calling and retries (#456)
- disregard unset params (#459)
- chatmodel params None (#458)
- pass chatmodel config parameters (#457)
- **tools**: async _run (#452)

## python_v0.1.2 (2025-02-28)

### Refactor

- update public facing APIs to be more pythonic (#397)

### Bug Fixes

- missed review from #397 (#430)
- **agents**: state transitions
- **agents**: propagate tool output to the state
- env var access
- corrections in error class (#409)
- **backend**: watsonx tools (#405)
- ability to specify external Ollama server (#389)
- update some type hints (#381)
- pass through chatmodel params (#382)

### Features

- add runcontext + retryable + emitter to tool (#429)
- add runcontext and emitter to workflow (#416)
- **tools**: wikipedia handle empty results
- **agents**: add granite runner
- **backend**: add tool calling support
- improve error handling (#418)
- **templates**: add fork method for templates (#380)
- improve pre-commit hooks (#404)
- OpenAI chat model (#395)
- retryable implementation (#363)
- typings and error propagating (#383)

## python_v0.1.1 (2025-02-21)

### Refactor

- **examples**: bring agent examples to ts parity (#343)

### Bug Fixes

- apply suggestions from mypy (#369)
- various bug fixes (#361)
- emit parsed react elements (#360)
- debugging pass over example notebooks (#342)

### Features

- **parsers**: add line prefix parser (#359)

## python_v0.1.0 (2025-02-19)

### Features

- init python package<|MERGE_RESOLUTION|>--- conflicted
+++ resolved
@@ -1,4 +1,3 @@
-<<<<<<< HEAD
 ## Unreleased
 
 ### BREAKING CHANGE
@@ -67,7 +66,7 @@
 - Removed `ReActAgentRunOutput`, `RAGAgentOutput` (switched to `AgentOutput`)
 - Removed `RAGAgentInput`
 
-=======
+
 ## python_v0.1.41 (2025-09-01)
 
 ### Bug Fixes
@@ -79,7 +78,6 @@
 - **serve**: interception support in BeeAI Platform (#1063)
 - **serve**: support parallel agent runs (#1060)
 - **serve**: add support for streamable-http in MCP (#1062)
->>>>>>> 89c49516
 
 ## python_v0.1.40 (2025-08-29)
 
