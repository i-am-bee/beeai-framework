[project]
name = "beeai-framework"
version="0.1.7"
license = "Apache-2.0"
readme = "README.md"
authors = [{ name = "IBM Corp." }]
maintainers = [
    { name = "Alex Bozarth", email = "ajbozart@us.ibm.com" },
    { name = "Akihiko Kuroda", email = "akuroda@us.ibm.com" },
    { name = "Angelo Danducci", email = "angelo.danducci.ii@ibm.com" },
    { name = "Graham White", email = "gwhite@uk.ibm.com" },
    { name = "Michael Desmond", email = "michael.desmond@gmail.com" },
    { name = "Nigel Jones", email = "jonesn@uk.ibm.com" },
    { name = "Lukáš Janeček", email = "xjacka@gmail.com" },
    { name = "Prattyush Mangal", email = "prattyush.mangal@ibm.com" },
    { name = "Tomas Dvorak", email = "toomas2d@gmail.com" },
    { name = "Va Barbosa", email = "va@us.ibm.com" },
]
requires-python = ">=3.11,<4.0"

[project.urls]
homepage = "https://iambee.ai"
repository = "https://github.com/i-am-bee/beeai-framework"
documentation = "https://i-am-bee.github.io/beeai-framework/#/python/"

[tool.poetry.dependencies]
python = ">= 3.11,<4.0"
pydantic = "^2.10"
requests = "^2.32"
chevron = "^0.14.0"
litellm = "^1.63.11"
aiofiles = "^24.1.0"
mcp = "^1.2.0"
duckduckgo-search = "^7.5.1"
json-repair = "^0.39.0"
wikipedia-api = "^0.8.1"
langchain-core = {version = "^0.3.41", optional = true}
langchain-community = {version = "^0.3.19", optional = true}
boto3 = {version = "^1.37.5", optional = true}
<<<<<<< HEAD
acp-sdk = "^0.0.4"
cachetools = "^5.5.2"
types-cachetools = "^5.5.0.20240820"
=======
acp-sdk = "^0.0.5"
>>>>>>> 3b484ae3

[tool.poetry.group.dev.dependencies]
pytest = "^8.3.4"
commitizen = "^4.2.1"
poethepoet = "^0.32.2"
ruff = "^0.9.6"
pydantic-settings = "^2.7"
tox = "^4.20"
mypy = "^1.15.0"
pylint = "^3.3.2"
pytest-asyncio = "^0.25.3"
nbstripout = "^0.8.1"
pytest-cov = "^6.0.0"
types-chevron = "^0.14.2.20250103"
types-requests = "^2.32.0.20241016"

[tool.poetry.extras]
langchain = ["langchain-core", "langchain-community"]
huggingface = ["datasets", "transformers"]


[tool.mypy]
mypy_path = "$MYPY_CONFIG_FILE_DIR/beeai_framework"
exclude = "^build/$"
check_untyped_defs = true
plugins = ["pydantic.mypy"]
strict = true

[tool.pydantic-mypy]
init_forbid_extra = true
init_typed = true
warn_required_dynamic_aliases = true

[tool.commitizen]
name = "cz_monorepo_commits"
tag_format = "python_v$version"
version_scheme = "semver"
version_provider = "pep621"
update_changelog_on_bump = true
major_version_zero = true
bump_message = "chore: python release $new_version"

[tool.pytest.ini_options]
addopts = "-v --cov --cov-report html"
testpaths = ["tests", "beeai_framework"]
python_files = ["test_*.py", "*_test.py"]
markers = [
    "unit",
    "integration",
    "e2e",
    "extension"
]
log_cli = true
log_cli_level = "DEBUG"
log_cli_format = "%(asctime)s [%(levelname)8s] %(message)s (%(filename)s:%(lineno)s)"
log_cli_date_format = "%Y-%m-%d %H:%M:%S"
asyncio_mode = "strict"
asyncio_default_fixture_loop_scope = "function"
filterwarnings = "ignore::DeprecationWarning:pydantic" # some dependencies still use the deprecated class-based config

[tool.pytest-asyncio]
asyncio_mode = "strict"
default_fixture_loop_scope = "function"

[tool.coverage.run]
omit = ["tests/*"]

[tool.coverage.report]
exclude_lines = [
    "pragma: no cover", # re-enable the standard pragma
    "pass",             # Skip any pass lines such as may be used for @abstractmethod
]

[tool.poe.tasks.clean]
help = "Remove all artifacts and builds"
sequence = [
    { script = "shutil:rmtree('build/', ignore_errors=1)"},
    { script = "shutil:rmtree('dist/', ignore_errors=1)"}
]

[tool.poe.tasks.build]
help = "Build a package"
cmd = "poetry build"

[tool.poe.tasks.commit]
help = "Creates a commit"
cmd = "cz commit -- --signoff"

[tool.poe.tasks.format]
help = "Run all formating tools"
control.expr = "fix"
args = [
    { name = "TARGET", positional = true, multiple = true },
    { name = "fix", options = ["--fix"], type = "boolean", help = "Apply fixes instead of checking" }
]
uses = { PY_FILES = "_extract_python_files $TARGET" }

    [[tool.poe.tasks.format.switch]]
        case = "True"
        cmd = "ruff format ${PY_FILES}"

    [[tool.poe.tasks.format.switch]]
        cmd = "ruff format --check ${PY_FILES}"

[tool.poe.tasks.lint]
help = "Check for errors and fix them using ruff"
args = [
    { name = "TARGET", positional = true, multiple = true },
    { name = "FIX", options = ["--fix"], type = "boolean", help = "Apply fixes instead of checking" }
]
uses = { PY_FILES = "_extract_python_files $TARGET" }
cmd = "ruff check ${FIX:+--fix} ${PY_FILES}"

[tool.poe.tasks.git]
control.expr = "hook"
args = ["hook", { name = "TARGET", positional = true, multiple = true }]
default = "pass"

    [[tool.poe.tasks.git.switch]]
    case = "commit-msg"
    shell = "cz check --allow-abort --commit-msg-file $TARGET"

    [[tool.poe.tasks.git.switch]]
    case = "pre-commit"
    sequence = [
        { "ref" = "copyright ${TARGET}"},
        { "ref" = "format --fix ${TARGET}"},
        { "ref" = "lint --fix ${TARGET}" },
        { "ref" = "type-check" },
        { "ref" = "docs --type check"},
        { "ref" = "copyright --type check ${TARGET}"},
    ]

[tool.poe.tasks.docs]
help = "Documentation related commands"
control.expr = "type"
args = ["type"]

    [[tool.poe.tasks.docs.switch]]
    case = "build"
    help = "Update sources for the documentation"
    sequence = [
        { shell = "npx --yes embedme --source-root=. docs/**/*.md" },
        { "ref" = "format --fix docs"},
        { "ref" = "lint --fix docs" },
        { "shell" = "git add -u docs" }
    ]

    [[tool.poe.tasks.docs.switch]]
    case = "check"
    help = "Update sources for the documentation"
    sequence = [
        { shell = "npx --yes embedme --source-root=. docs/**/*.md --verify" },
    ]

    [[tool.poe.tasks.docs.switch]]
    case = "watch"
    help = "Open docs web dev mode"
    shell = "npx --yes docsify-cli serve ./docs --open"

[tool.poe.tasks.copyright]
help = "Copyright headers"
args = [{ name = "TARGET", positional = true, multiple = true }, { name = "type", options = ["--type"], default = "add" }]
cwd = "."
shell = "TYPE=${type} ./scripts/copyright.sh"

[tool.poe.tasks.release]
help = "Release a new version"
sequence = [
    { shell = 'git fetch origin && [ "$(git rev-parse @)" = "$(git rev-parse @{u})" ] || { echo "Your branch is not up to date! Pull or push changes." && exit 1; }' },
    { shell = '[ -z "$(git status -uno --porcelain)" ] || { echo "Your index contains uncommitted changes! Commit them and try again." && exit 1; }' },
    { "ref" = "clean"},
    { "cmd" = "cz bump --increment PATCH"},
    { "script" = "scripts.absolute_links:update('README.md')"},
    { "cmd" = "poetry publish --build" },
    { "shell" = "git add README.md >/dev/null && git checkout HEAD README.md >/dev/null" },
    { "shell" = "git push && git push origin $(git describe --tags --exact-match)"}
]

[tool.poe.tasks.test]
args = ["type"]
control.expr = "type"

    [[tool.poe.tasks.test.switch]]
    case = "unit"
    help = "Run Unit Tests"
    cmd = "pytest -m 'unit'"

    [[tool.poe.tasks.test.switch]]
    case = "integration"
    help = "Run Integration Tests"
    cmd = "pytest -m 'integration' tests/integration"

    [[tool.poe.tasks.test.switch]]
    case = "extension"
    help = "Run Extension Tests"
    cmd = "pytest -m 'integration'"

    [[tool.poe.tasks.test.switch]]
    case = "e2e"
    help = "Run E2E Tests"
    cmd = "pytest -m 'e2e'"

    [[tool.poe.tasks.test.switch]]
    help = "Run All Tests"
    cmd = "pytest"

[tool.poe.tasks._extract_python_files]
help = "Extract Python files only"
args = [{ name = "TARGET", positional = true, multiple = true }]
shell = "printf '%s\\n' $TARGET | grep -E '\\.(py|ipynb)$' | tr '\\n' ' '"

[tool.poe.tasks.type-check]
help = "Static Type Checker with optional flags"
cmd = "mypy . ${POE_ARGS}"

[build-system]
requires = ["poetry-core>=2.0.0,<3.0.0"]
build-backend = "poetry.core.masonry.api"

[tool.poetry.plugins."commitizen.plugin"]
cz_monorepo_commits = "cz_commitizen:MonorepoCommitsCz"

[tool.ruff]
lint.select = [
    "E",     # pycodestyle errors
    "W",     # pycodestyle warnings
    "F",     # pyflakes
    "UP",    # pyupgrade
    "I",     # isort
    "B",     # bugbear
    "ANN",   # annotations
    "N",     # pep8-naming
    "C4",    # Comprehensions
    "DTZ",   # DatetimeZ
    "Q",     # Quotes
    "SIM",   # Simplify
    "RUF",   # Ruff
    "TID",   # tidy-imports
    "ASYNC", # async
]
force-exclude = true
lint.ignore = ["ANN401", "B904"]
lint.fixable = ["ALL"]
lint.unfixable = []
line-length = 120

[tool.ruff.lint.per-file-ignores]
"*.ipynb" = ["E501"]

[tool.ruff.lint.pydocstyle]
convention = "google"

[tool.ruff.lint.flake8-tidy-imports]
# Disallow all relative imports, "parents" | "all"
ban-relative-imports = "all"<|MERGE_RESOLUTION|>--- conflicted
+++ resolved
@@ -37,13 +37,8 @@
 langchain-core = {version = "^0.3.41", optional = true}
 langchain-community = {version = "^0.3.19", optional = true}
 boto3 = {version = "^1.37.5", optional = true}
-<<<<<<< HEAD
-acp-sdk = "^0.0.4"
+acp-sdk = "^0.0.5"
 cachetools = "^5.5.2"
-types-cachetools = "^5.5.0.20240820"
-=======
-acp-sdk = "^0.0.5"
->>>>>>> 3b484ae3
 
 [tool.poetry.group.dev.dependencies]
 pytest = "^8.3.4"
@@ -59,6 +54,7 @@
 pytest-cov = "^6.0.0"
 types-chevron = "^0.14.2.20250103"
 types-requests = "^2.32.0.20241016"
+types-cachetools = "^5.5.0.20240820"
 
 [tool.poetry.extras]
 langchain = ["langchain-core", "langchain-community"]
