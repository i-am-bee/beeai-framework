from beeai_framework.adapters.acp import AcpAgentServer, AcpServerConfig
from beeai_framework.agents.tool_calling.agent import ToolCallingAgent
from beeai_framework.agents.types import AgentMeta
from beeai_framework.backend import ChatModel
from beeai_framework.memory import UnconstrainedMemory
from beeai_framework.tools.search.duckduckgo import DuckDuckGoSearchTool
from beeai_framework.tools.weather import OpenMeteoTool


def main() -> None:
    llm = ChatModel.from_name("ollama:granite3.1-dense:8b")
    agent = ToolCallingAgent(
        llm=llm,
        tools=[DuckDuckGoSearchTool(), OpenMeteoTool()],
        memory=UnconstrainedMemory(),
        # specify the agent's name and other metadata
        meta=AgentMeta(name="my_agent", description="A simple agent", tools=[]),
    )

    # Register the agent with the ACP server and run the HTTP server
    # For the ToolCallingAgent and ReActAgent, we dont need to specify AcpAgent factory method
    # because they are already registered in the AcpAgentServer
<<<<<<< HEAD
    AcpAgentServer(config=AcpServerConfig(port=8001)).register(agent).serve()
=======
    AcpAgentServer(config=AcpServerConfig(port=8001)).register(
        agent, tags=["example"], extra={"ui": {"type": "chat"}}
    ).serve()
>>>>>>> 32e37d54


if __name__ == "__main__":
    main()<|MERGE_RESOLUTION|>--- conflicted
+++ resolved
@@ -20,13 +20,9 @@
     # Register the agent with the ACP server and run the HTTP server
     # For the ToolCallingAgent and ReActAgent, we dont need to specify AcpAgent factory method
     # because they are already registered in the AcpAgentServer
-<<<<<<< HEAD
-    AcpAgentServer(config=AcpServerConfig(port=8001)).register(agent).serve()
-=======
     AcpAgentServer(config=AcpServerConfig(port=8001)).register(
         agent, tags=["example"], extra={"ui": {"type": "chat"}}
     ).serve()
->>>>>>> 32e37d54
 
 
 if __name__ == "__main__":
