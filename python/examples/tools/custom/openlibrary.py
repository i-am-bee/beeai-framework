import asyncio
import sys
from typing import Any

import httpx
from pydantic import BaseModel, Field

from beeai_framework.emitter.emitter import Emitter
from beeai_framework.errors import FrameworkError
from beeai_framework.tools import ToolInputValidationError
from beeai_framework.tools.tool import Tool


class OpenLibraryToolInput(BaseModel):
    title: str | None = Field(description="Title of book to retrieve.", default=None)
    olid: str | None = Field(description="Open Library number of book to retrieve.", default=None)
    subjects: str | None = Field(description="Subject of a book to retrieve.", default=None)


class OpenLibraryToolResult(BaseModel):
    preview_url: str
    info_url: str
    bib_key: str


class OpenLibraryTool(Tool[OpenLibraryToolInput]):
    name = "OpenLibrary"
    description = """Provides access to a library of books with information about book titles,
        authors, contributors, publication dates, publisher and isbn."""
    input_schema = OpenLibraryToolInput

    def __init__(self, options: dict[str, Any] | None = None) -> None:
        super().__init__(options)
        self.emitter = Emitter.root().child(
            namespace=["tool", "example", "openlibrary"],
            creator=self,
        )

<<<<<<< HEAD
    def _run(self, tool_input: OpenLibraryToolInput, _: Any | None = None) -> OpenLibraryToolResult:
=======
    async def _run(self, input: OpenLibraryToolInput, _: Any | None = None) -> OpenLibraryToolResult:
>>>>>>> a6fe4934
        key = ""
        value = ""
        input_vars = vars(tool_input)
        for val in input_vars:
            if input_vars[val] is not None:
                key = val
                value = input_vars[val]
                break
        else:
            raise ToolInputValidationError("All input values in OpenLibraryToolInput were empty.") from None

        json_output = {}
        async with httpx.AsyncClient() as client:
            response = await client.get(
                f"https://openlibrary.org/api/books?bibkeys={key}:{value}&jsmcd=data&format=json",
                headers={"Content-Type": "application/json", "Accept": "application/json"},
            )
            response.raise_for_status()

            json_output = response.json()[f"{key}:{value}"]

        return OpenLibraryToolResult(
            preview_url=json_output.get("preview_url"),
            info_url=json_output.get("info_url"),
            bib_key=json_output.get("bib_key"),
        )


async def main() -> None:
    tool = OpenLibraryTool()
    tool_input = OpenLibraryToolInput(title="It")
    result = await tool.run(tool_input)
    print(result)


if __name__ == "__main__":
    try:
        asyncio.run(main())
    except FrameworkError as e:
        sys.exit(e.explain())<|MERGE_RESOLUTION|>--- conflicted
+++ resolved
@@ -36,11 +36,7 @@
             creator=self,
         )
 
-<<<<<<< HEAD
-    def _run(self, tool_input: OpenLibraryToolInput, _: Any | None = None) -> OpenLibraryToolResult:
-=======
-    async def _run(self, input: OpenLibraryToolInput, _: Any | None = None) -> OpenLibraryToolResult:
->>>>>>> a6fe4934
+    async def _run(self, tool_input: OpenLibraryToolInput, _: Any | None = None) -> OpenLibraryToolResult:
         key = ""
         value = ""
         input_vars = vars(tool_input)
